# Configuration reference

This document is a reference for options available in the Klipper
config file.

The descriptions in this document are formatted so that it is possible
to cut-and-paste them into a printer config file. See the
[installation document](Installation.md) for information on setting up
Klipper and choosing an initial config file.

## Micro-controller configuration

### Format of micro-controller pin names

Many config options require the name of a micro-controller pin.
Klipper uses the hardware names for these pins - for example `PA4`.

Pin names may be preceded by `!` to indicate that a reverse polarity
should be used (eg, trigger on low instead of high).

Input pins may be preceded by `^` to indicate that a hardware pull-up
resistor should be enabled for the pin. If the micro-controller
supports pull-down resistors then an input pin may alternatively be
preceded by `~`.

Note, some config sections may "create" additional pins. Where this
occurs, the config section defining the pins must be listed in the
config file before any sections using those pins.

### [mcu]

Configuration of the primary micro-controller.

```
[mcu]
serial:
#   The serial port to connect to the MCU. If unsure (or if it
#   changes) see the "Where's my serial port?" section of the FAQ.
#   This parameter must be provided when using a serial port.
#baud: 250000
#   The baud rate to use. The default is 250000.
#canbus_uuid:
#   If using a device connected to a CAN bus then this sets the unique
#   chip identifier to connect to. This value must be provided when using
#   CAN bus for communication.
#canbus_interface:
#   If using a device connected to a CAN bus then this sets the CAN
#   network interface to use. The default is 'can0'.
#restart_method:
#   This controls the mechanism the host will use to reset the
#   micro-controller. The choices are 'arduino', 'cheetah', 'rpi_usb',
#   and 'command'. The 'arduino' method (toggle DTR) is common on
#   Arduino boards and clones. The 'cheetah' method is a special
#   method needed for some Fysetc Cheetah boards. The 'rpi_usb' method
#   is useful on Raspberry Pi boards with micro-controllers powered
#   over USB - it briefly disables power to all USB ports to
#   accomplish a micro-controller reset. The 'command' method involves
#   sending a Klipper command to the micro-controller so that it can
#   reset itself. The default is 'arduino' if the micro-controller
#   communicates over a serial port, 'command' otherwise.
```

### [mcu my_extra_mcu]

Additional micro-controllers (one may define any number of sections
with an "mcu" prefix). Additional micro-controllers introduce
additional pins that may be configured as heaters, steppers, fans,
etc.. For example, if an "[mcu extra_mcu]" section is introduced, then
pins such as "extra_mcu:ar9" may then be used elsewhere in the config
(where "ar9" is a hardware pin name or alias name on the given mcu).

```
[mcu my_extra_mcu]
# See the "mcu" section for configuration parameters.
```

## Common kinematic settings

### [printer]

The printer section controls high level printer settings.

```
[printer]
kinematics:
#   The type of printer in use. This option may be one of: cartesian,
#   corexy, corexz, hybrid_corexy, hybrid_corexz, rotary_delta, delta,
#   polar, winch, or none. This
#   parameter must be specified.
max_velocity:
#   Maximum velocity (in mm/s) of the toolhead (relative to the
#   print). This parameter must be specified.
max_accel:
#   Maximum acceleration (in mm/s^2) of the toolhead (relative to the
#   print). This parameter must be specified.
#max_accel_to_decel:
#   A pseudo acceleration (in mm/s^2) controlling how fast the
#   toolhead may go from acceleration to deceleration. It is used to
#   reduce the top speed of short zig-zag moves (and thus reduce
#   printer vibration from these moves). The default is half of
#   max_accel.
#square_corner_velocity: 5.0
#   The maximum velocity (in mm/s) that the toolhead may travel a 90
#   degree corner at. A non-zero value can reduce changes in extruder
#   flow rates by enabling instantaneous velocity changes of the
#   toolhead during cornering. This value configures the internal
#   centripetal velocity cornering algorithm; corners with angles
#   larger than 90 degrees will have a higher cornering velocity while
#   corners with angles less than 90 degrees will have a lower
#   cornering velocity. If this is set to zero then the toolhead will
#   decelerate to zero at each corner. The default is 5mm/s.
```

### [stepper]

Stepper motor definitions. Different printer types (as specified by
the "kinematics" option in the [printer] config section) require
different names for the stepper (eg, `stepper_x` vs `stepper_a`).
Below are common stepper definitions.

See the [rotation distance document](Rotation_Distance.md) for
information on calculating the `rotation_distance` parameter. See the
[Multi-MCU homing](Multi_MCU_Homing.md) document for information on
homing using multiple micro-controllers.

```
[stepper_x]
step_pin:
#   Step GPIO pin (triggered high). This parameter must be provided.
dir_pin:
#   Direction GPIO pin (high indicates positive direction). This
#   parameter must be provided.
enable_pin:
#   Enable pin (default is enable high; use ! to indicate enable
#   low). If this parameter is not provided then the stepper motor
#   driver must always be enabled.
rotation_distance:
#   Distance (in mm) that the axis travels with one full rotation of
#   the stepper motor (or final gear if gear_ratio is specified).
#   This parameter must be provided.
microsteps:
#   The number of microsteps the stepper motor driver uses. This
#   parameter must be provided.
#full_steps_per_rotation: 200
#   The number of full steps for one rotation of the stepper motor.
#   Set this to 200 for a 1.8 degree stepper motor or set to 400 for a
#   0.9 degree motor. The default is 200.
#gear_ratio:
#   The gear ratio if the stepper motor is connected to the axis via a
#   gearbox. For example, one may specify "5:1" if a 5 to 1 gearbox is
#   in use. If the axis has multiple gearboxes one may specify a comma
#   separated list of gear ratios (for example, "57:11, 2:1"). If a
#   gear_ratio is specified then rotation_distance specifies the
#   distance the axis travels for one full rotation of the final gear.
#   The default is to not use a gear ratio.
#step_pulse_duration:
#   The minimum time between the step pulse signal edge and the
#   following "unstep" signal edge. This is also used to set the
#   minimum time between a step pulse and a direction change signal.
#   The default is 0.000000100 (100ns) for TMC steppers that are
#   configured in UART or SPI mode, and the default is 0.000002 (which
#   is 2us) for all other steppers.
endstop_pin:
#   Endstop switch detection pin. If this endstop pin is on a
#   different mcu than the stepper motor then it enables "multi-mcu
#   homing". This parameter must be provided for the X, Y, and Z
#   steppers on cartesian style printers.
#position_min: 0
#   Minimum valid distance (in mm) the user may command the stepper to
#   move to.  The default is 0mm.
position_endstop:
#   Location of the endstop (in mm). This parameter must be provided
#   for the X, Y, and Z steppers on cartesian style printers.
position_max:
#   Maximum valid distance (in mm) the user may command the stepper to
#   move to. This parameter must be provided for the X, Y, and Z
#   steppers on cartesian style printers.
#homing_speed: 5.0
#   Maximum velocity (in mm/s) of the stepper when homing. The default
#   is 5mm/s.
#homing_retract_dist: 5.0
#   Distance to backoff (in mm) before homing a second time during
#   homing. Set this to zero to disable the second home. The default
#   is 5mm.
#homing_retract_speed:
#   Speed to use on the retract move after homing in case this should
#   be different from the homing speed, which is the default for this
#   parameter
#second_homing_speed:
#   Velocity (in mm/s) of the stepper when performing the second home.
#   The default is homing_speed/2.
#homing_positive_dir:
#   If true, homing will cause the stepper to move in a positive
#   direction (away from zero); if false, home towards zero. It is
#   better to use the default than to specify this parameter. The
#   default is true if position_endstop is near position_max and false
#   if near position_min.
```

### Cartesian Kinematics

See [example-cartesian.cfg](../config/example-cartesian.cfg) for an
example cartesian kinematics config file.

Only parameters specific to cartesian printers are described here -
see [common kinematic settings](#common-kinematic-settings) for
available parameters.

```
[printer]
kinematics: cartesian
max_z_velocity:
#   This sets the maximum velocity (in mm/s) of movement along the z
#   axis. This setting can be used to restrict the maximum speed of
#   the z stepper motor. The default is to use max_velocity for
#   max_z_velocity.
max_z_accel:
#   This sets the maximum acceleration (in mm/s^2) of movement along
#   the z axis. It limits the acceleration of the z stepper motor. The
#   default is to use max_accel for max_z_accel.

# The stepper_x section is used to describe the stepper controlling
# the X axis in a cartesian robot.
[stepper_x]

# The stepper_y section is used to describe the stepper controlling
# the Y axis in a cartesian robot.
[stepper_y]

# The stepper_z section is used to describe the stepper controlling
# the Z axis in a cartesian robot.
[stepper_z]
```

### Linear Delta Kinematics

See [example-delta.cfg](../config/example-delta.cfg) for an example
linear delta kinematics config file. See the
[delta calibrate guide](Delta_Calibrate.md) for information on
calibration.

Only parameters specific to linear delta printers are described here -
see [common kinematic settings](#common-kinematic-settings) for
available parameters.

```
[printer]
kinematics: delta
max_z_velocity:
#   For delta printers this limits the maximum velocity (in mm/s) of
#   moves with z axis movement. This setting can be used to reduce the
#   maximum speed of up/down moves (which require a higher step rate
#   than other moves on a delta printer). The default is to use
#   max_velocity for max_z_velocity.
#max_z_accel:
#   This sets the maximum acceleration (in mm/s^2) of movement along
#   the z axis. Setting this may be useful if the printer can reach higher
#   acceleration on XY moves than Z moves (eg, when using input shaper).
#   The default is to use max_accel for max_z_accel.
#minimum_z_position: 0
#   The minimum Z position that the user may command the head to move
#   to. The default is 0.
delta_radius:
#   Radius (in mm) of the horizontal circle formed by the three linear
#   axis towers. This parameter may also be calculated as:
#    delta_radius = smooth_rod_offset - effector_offset - carriage_offset
#   This parameter must be provided.
#print_radius:
#   The radius (in mm) of valid toolhead XY coordinates. One may use
#   this setting to customize the range checking of toolhead moves. If
#   a large value is specified here then it may be possible to command
#   the toolhead into a collision with a tower. The default is to use
#   delta_radius for print_radius (which would normally prevent a
#   tower collision).

# The stepper_a section describes the stepper controlling the front
# left tower (at 210 degrees). This section also controls the homing
# parameters (homing_speed, homing_retract_dist) for all towers.
[stepper_a]
position_endstop:
#   Distance (in mm) between the nozzle and the bed when the nozzle is
#   in the center of the build area and the endstop triggers. This
#   parameter must be provided for stepper_a; for stepper_b and
#   stepper_c this parameter defaults to the value specified for
#   stepper_a.
arm_length:
#   Length (in mm) of the diagonal rod that connects this tower to the
#   print head. This parameter must be provided for stepper_a; for
#   stepper_b and stepper_c this parameter defaults to the value
#   specified for stepper_a.
#angle:
#   This option specifies the angle (in degrees) that the tower is
#   at. The default is 210 for stepper_a, 330 for stepper_b, and 90
#   for stepper_c.

# The stepper_b section describes the stepper controlling the front
# right tower (at 330 degrees).
[stepper_b]

# The stepper_c section describes the stepper controlling the rear
# tower (at 90 degrees).
[stepper_c]

# The delta_calibrate section enables a DELTA_CALIBRATE extended
# g-code command that can calibrate the tower endstop positions and
# angles.
[delta_calibrate]
radius:
#   Radius (in mm) of the area that may be probed. This is the radius
#   of nozzle coordinates to be probed; if using an automatic probe
#   with an XY offset then choose a radius small enough so that the
#   probe always fits over the bed. This parameter must be provided.
#speed: 50
#   The speed (in mm/s) of non-probing moves during the calibration.
#   The default is 50.
#horizontal_move_z: 5
#   The height (in mm) that the head should be commanded to move to
#   just prior to starting a probe operation. The default is 5.
```

### CoreXY Kinematics

See [example-corexy.cfg](../config/example-corexy.cfg) for an example
corexy (and h-bot) kinematics file.

Only parameters specific to corexy printers are described here - see
[common kinematic settings](#common-kinematic-settings) for available
parameters.

```
[printer]
kinematics: corexy
max_z_velocity:
#   This sets the maximum velocity (in mm/s) of movement along the z
#   axis. This setting can be used to restrict the maximum speed of
#   the z stepper motor. The default is to use max_velocity for
#   max_z_velocity.
max_z_accel:
#   This sets the maximum acceleration (in mm/s^2) of movement along
#   the z axis. It limits the acceleration of the z stepper motor. The
#   default is to use max_accel for max_z_accel.

# The stepper_x section is used to describe the X axis as well as the
# stepper controlling the X+Y movement.
[stepper_x]

# The stepper_y section is used to describe the Y axis as well as the
# stepper controlling the X-Y movement.
[stepper_y]

# The stepper_z section is used to describe the stepper controlling
# the Z axis.
[stepper_z]
```

### CoreXZ Kinematics

See [example-corexz.cfg](../config/example-corexz.cfg) for an example
corexz kinematics config file.

Only parameters specific to corexz printers are described here - see
[common kinematic settings](#common-kinematic-settings) for available
parameters.

```
[printer]
kinematics: corexz
max_z_velocity:
#   This sets the maximum velocity (in mm/s) of movement along the z
#   axis. The default is to use max_velocity for max_z_velocity.
max_z_accel:
#   This sets the maximum acceleration (in mm/s^2) of movement along
#   the z axis. The default is to use max_accel for max_z_accel.

# The stepper_x section is used to describe the X axis as well as the
# stepper controlling the X+Z movement.
[stepper_x]

# The stepper_y section is used to describe the stepper controlling
# the Y axis.
[stepper_y]

# The stepper_z section is used to describe the Z axis as well as the
# stepper controlling the X-Z movement.
[stepper_z]
```

### Hybrid-CoreXY Kinematics

See [example-hybrid-corexy.cfg](../config/example-hybrid-corexy.cfg)
for an example hybrid corexy kinematics config file.

This kinematic is also known as Markforged kinematic.

Only parameters specific to hybrid corexy printers are described here
see [common kinematic settings](#common-kinematic-settings) for available
parameters.

```
[printer]
kinematics: hybrid_corexy
max_z_velocity:
#   This sets the maximum velocity (in mm/s) of movement along the z
#   axis. The default is to use max_velocity for max_z_velocity.
max_z_accel:
#   This sets the maximum acceleration (in mm/s^2) of movement along
#   the z axis. The default is to use max_accel for max_z_accel.

# The stepper_x section is used to describe the X axis as well as the
# stepper controlling the X-Y movement.
[stepper_x]

# The stepper_y section is used to describe the stepper controlling
# the Y axis.
[stepper_y]

# The stepper_z section is used to describe the stepper controlling
# the Z axis.
[stepper_z]
```

### Hybrid-CoreXZ Kinematics

See [example-hybrid-corexz.cfg](../config/example-hybrid-corexz.cfg)
for an example hybrid corexz kinematics config file.

This kinematic is also known as Markforged kinematic.

Only parameters specific to hybrid corexy printers are described here
see [common kinematic settings](#common-kinematic-settings) for available
parameters.

```
[printer]
kinematics: hybrid_corexz
max_z_velocity:
#   This sets the maximum velocity (in mm/s) of movement along the z
#   axis. The default is to use max_velocity for max_z_velocity.
max_z_accel:
#   This sets the maximum acceleration (in mm/s^2) of movement along
#   the z axis. The default is to use max_accel for max_z_accel.

# The stepper_x section is used to describe the X axis as well as the
# stepper controlling the X-Z movement.
[stepper_x]

# The stepper_y section is used to describe the stepper controlling
# the Y axis.
[stepper_y]

# The stepper_z section is used to describe the stepper controlling
# the Z axis.
[stepper_z]
```

### Polar Kinematics

See [example-polar.cfg](../config/example-polar.cfg) for an example
polar kinematics config file.

Only parameters specific to polar printers are described here - see
[common kinematic settings](#common-kinematic-settings) for available
parameters.

POLAR KINEMATICS ARE A WORK IN PROGRESS. Moves around the `0,0`
position are known to not work properly.

```
[printer]
kinematics: polar

# The stepper_bed section is used to describe the stepper controlling
# the bed.
[stepper_bed]
gear_ratio:
#   A gear_ratio must be specified and rotation_distance may not be
#   specified. For example, if the bed has an 80 toothed pulley driven
#   by a stepper with a 16 toothed pulley then one would specify a
#   gear ratio of "80:16". This parameter must be provided.
max_z_velocity:
#   This sets the maximum velocity (in mm/s) of movement along the z
#   axis. This setting can be used to restrict the maximum speed of
#   the z stepper motor. The default is to use max_velocity for
#   max_z_velocity.
max_z_accel:
#   This sets the maximum acceleration (in mm/s^2) of movement along
#   the z axis. It limits the acceleration of the z stepper motor. The
#   default is to use max_accel for max_z_accel.

# The stepper_arm section is used to describe the stepper controlling
# the carriage on the arm.
[stepper_arm]

# The stepper_z section is used to describe the stepper controlling
# the Z axis.
[stepper_z]
```

### Rotary delta Kinematics

See [example-rotary-delta.cfg](../config/example-rotary-delta.cfg) for
an example rotary delta kinematics config file.

Only parameters specific to rotary delta printers are described here -
see [common kinematic settings](#common-kinematic-settings) for
available parameters.

ROTARY DELTA KINEMATICS ARE A WORK IN PROGRESS. Homing moves may
timeout and some boundary checks are not implemented.

```
[printer]
kinematics: rotary_delta
max_z_velocity:
#   For delta printers this limits the maximum velocity (in mm/s) of
#   moves with z axis movement. This setting can be used to reduce the
#   maximum speed of up/down moves (which require a higher step rate
#   than other moves on a delta printer). The default is to use
#   max_velocity for max_z_velocity.
#minimum_z_position: 0
#   The minimum Z position that the user may command the head to move
#   to.  The default is 0.
shoulder_radius:
#   Radius (in mm) of the horizontal circle formed by the three
#   shoulder joints, minus the radius of the circle formed by the
#   effector joints. This parameter may also be calculated as:
#     shoulder_radius = (delta_f - delta_e) / sqrt(12)
#   This parameter must be provided.
shoulder_height:
#   Distance (in mm) of the shoulder joints from the bed, minus the
#   effector toolhead height. This parameter must be provided.

# The stepper_a section describes the stepper controlling the rear
# right arm (at 30 degrees). This section also controls the homing
# parameters (homing_speed, homing_retract_dist) for all arms.
[stepper_a]
gear_ratio:
#   A gear_ratio must be specified and rotation_distance may not be
#   specified. For example, if the arm has an 80 toothed pulley driven
#   by a pulley with 16 teeth, which is in turn connected to a 60
#   toothed pulley driven by a stepper with a 16 toothed pulley, then
#   one would specify a gear ratio of "80:16, 60:16". This parameter
#   must be provided.
position_endstop:
#   Distance (in mm) between the nozzle and the bed when the nozzle is
#   in the center of the build area and the endstop triggers. This
#   parameter must be provided for stepper_a; for stepper_b and
#   stepper_c this parameter defaults to the value specified for
#   stepper_a.
upper_arm_length:
#   Length (in mm) of the arm connecting the "shoulder joint" to the
#   "elbow joint". This parameter must be provided for stepper_a; for
#   stepper_b and stepper_c this parameter defaults to the value
#   specified for stepper_a.
lower_arm_length:
#   Length (in mm) of the arm connecting the "elbow joint" to the
#   "effector joint". This parameter must be provided for stepper_a;
#   for stepper_b and stepper_c this parameter defaults to the value
#   specified for stepper_a.
#angle:
#   This option specifies the angle (in degrees) that the arm is at.
#   The default is 30 for stepper_a, 150 for stepper_b, and 270 for
#   stepper_c.

# The stepper_b section describes the stepper controlling the rear
# left arm (at 150 degrees).
[stepper_b]

# The stepper_c section describes the stepper controlling the front
# arm (at 270 degrees).
[stepper_c]

# The delta_calibrate section enables a DELTA_CALIBRATE extended
# g-code command that can calibrate the shoulder endstop positions.
[delta_calibrate]
radius:
#   Radius (in mm) of the area that may be probed. This is the radius
#   of nozzle coordinates to be probed; if using an automatic probe
#   with an XY offset then choose a radius small enough so that the
#   probe always fits over the bed. This parameter must be provided.
#speed: 50
#   The speed (in mm/s) of non-probing moves during the calibration.
#   The default is 50.
#horizontal_move_z: 5
#   The height (in mm) that the head should be commanded to move to
#   just prior to starting a probe operation. The default is 5.
```

### Cable winch Kinematics

See the [example-winch.cfg](../config/example-winch.cfg) for an
example cable winch kinematics config file.

Only parameters specific to cable winch printers are described here -
see [common kinematic settings](#common-kinematic-settings) for
available parameters.

CABLE WINCH SUPPORT IS EXPERIMENTAL. Homing is not implemented on
cable winch kinematics. In order to home the printer, manually send
movement commands until the toolhead is at 0,0,0 and then issue a
`G28` command.

```
[printer]
kinematics: winch

# The stepper_a section describes the stepper connected to the first
# cable winch. A minimum of 3 and a maximum of 26 cable winches may be
# defined (stepper_a to stepper_z) though it is common to define 4.
[stepper_a]
rotation_distance:
#   The rotation_distance is the nominal distance (in mm) the toolhead
#   moves towards the cable winch for each full rotation of the
#   stepper motor. This parameter must be provided.
anchor_x:
anchor_y:
anchor_z:
#   The x, y, and z position of the cable winch in cartesian space.
#   These parameters must be provided.
```

### None Kinematics

It is possible to define a special "none" kinematics to disable
kinematic support in Klipper. This may be useful for controlling
devices that are not typical 3d-printers or for debugging purposes.

```
[printer]
kinematics: none
max_velocity: 1
max_accel: 1
#   The max_velocity and max_accel parameters must be defined. The
#   values are not used for "none" kinematics.
```

## Common extruder and heated bed support

### [extruder]

The extruder section is used to describe both the stepper controlling
the printer extruder and the heater parameters for the nozzle. See the
[pressure advance guide](Pressure_Advance.md) for information on
tuning pressure advance.

```
[extruder]
step_pin:
dir_pin:
enable_pin:
microsteps:
rotation_distance:
#full_steps_per_rotation:
#gear_ratio:
#   See the "stepper" section for a description of the above parameters.
nozzle_diameter:
#   Diameter of the nozzle orifice (in mm). This parameter must be
#   provided.
filament_diameter:
#   The nominal diameter of the raw filament (in mm) as it enters the
#   extruder. This parameter must be provided.
#max_extrude_cross_section:
#   Maximum area (in mm^2) of an extrusion cross section (eg,
#   extrusion width multiplied by layer height). This setting prevents
#   excessive amounts of extrusion during relatively small XY moves.
#   If a move requests an extrusion rate that would exceed this value
#   it will cause an error to be returned. The default is: 4.0 *
#   nozzle_diameter^2
#instantaneous_corner_velocity: 1.000
#   The maximum instantaneous velocity change (in mm/s) of the
#   extruder during the junction of two moves. The default is 1mm/s.
#max_extrude_only_distance: 50.0
#   Maximum length (in mm of raw filament) that a retraction or
#   extrude-only move may have. If a retraction or extrude-only move
#   requests a distance greater than this value it will cause an error
#   to be returned. The default is 50mm.
#max_extrude_only_velocity:
#max_extrude_only_accel:
#   Maximum velocity (in mm/s) and acceleration (in mm/s^2) of the
#   extruder motor for retractions and extrude-only moves. These
#   settings do not have any impact on normal printing moves. If not
#   specified then they are calculated to match the limit an XY
#   printing move with a cross section of 4.0*nozzle_diameter^2 would
#   have.
#pressure_advance: 0.0
#   The amount of raw filament to push into the extruder during
#   extruder acceleration. An equal amount of filament is retracted
#   during deceleration. It is measured in millimeters per
#   millimeter/second. The default is 0, which disables pressure
#   advance.
#pressure_advance_smooth_time: 0.040
#   A time range (in seconds) to use when calculating the average
#   extruder velocity for pressure advance. A larger value results in
#   smoother extruder movements. This parameter may not exceed 200ms.
#   This setting only applies if pressure_advance is non-zero. The
#   default is 0.040 (40 milliseconds).
#
# The remaining variables describe the extruder heater.
heater_pin:
#   PWM output pin controlling the heater. This parameter must be
#   provided.
#max_power: 1.0
#   The maximum power (expressed as a value from 0.0 to 1.0) that the
#   heater_pin may be set to. The value 1.0 allows the pin to be set
#   fully enabled for extended periods, while a value of 0.5 would
#   allow the pin to be enabled for no more than half the time. This
#   setting may be used to limit the total power output (over extended
#   periods) to the heater. The default is 1.0.
sensor_type:
#   Type of sensor - common thermistors are "EPCOS 100K B57560G104F",
#   "ATC Semitec 104GT-2", "ATC Semitec 104NT-4-R025H42G", "Generic
#   3950","Honeywell 100K 135-104LAG-J01", "NTC 100K MGB18-104F39050L32",
#   "SliceEngineering 450", and "TDK NTCG104LH104JT1". See the
#   "Temperature sensors" section for other sensors. This parameter
#   must be provided.
sensor_pin:
#   Analog input pin connected to the sensor. This parameter must be
#   provided.
#pullup_resistor: 4700
#   The resistance (in ohms) of the pullup attached to the thermistor.
#   This parameter is only valid when the sensor is a thermistor. The
#   default is 4700 ohms.
#smooth_time: 1.0
#   A time value (in seconds) over which temperature measurements will
#   be smoothed to reduce the impact of measurement noise. The default
#   is 1 seconds.
control:
#   Control algorithm (either pid or watermark). This parameter must
#   be provided.
pid_Kp:
#   Kp is the "proportional" constant for the pid. This parameter must
#   be provided for PID heaters.
pid_Ki:
#   Ki is the "integral" constant for the pid. This parameter must be
#   provided for PID heaters.
pid_Kd:
#   Kd is the "derivative" constant for the pid. This parameter must
#   be provided for PID heaters.
#max_delta: 2.0
#   On 'watermark' controlled heaters this is the number of degrees in
#   Celsius above the target temperature before disabling the heater
#   as well as the number of degrees below the target before
#   re-enabling the heater. The default is 2 degrees Celsius.
#pwm_cycle_time: 0.100
#   Time in seconds for each software PWM cycle of the heater. It is
#   not recommended to set this unless there is an electrical
#   requirement to switch the heater faster than 10 times a second.
#   The default is 0.100 seconds.
#min_extrude_temp: 170
#   The minimum temperature (in Celsius) at which extruder move
#   commands may be issued. The default is 170 Celsius.
min_temp:
max_temp:
#   The maximum range of valid temperatures (in Celsius) that the
#   heater must remain within. This controls a safety feature
#   implemented in the micro-controller code - should the measured
#   temperature ever fall outside this range then the micro-controller
#   will go into a shutdown state. This check can help detect some
#   heater and sensor hardware failures. Set this range just wide
#   enough so that reasonable temperatures do not result in an error.
#   These parameters must be provided.
```

### [heater_bed]

The heater_bed section describes a heated bed. It uses the same heater
settings described in the "extruder" section.

```
[heater_bed]
heater_pin:
sensor_type:
sensor_pin:
control:
min_temp:
max_temp:
#   See the "extruder" section for a description of the above parameters.
```

## Bed level support

### [bed_mesh]

Mesh Bed Leveling. One may define a bed_mesh config section to enable
move transformations that offset the z axis based on a mesh generated
from probed points. When using a probe to home the z-axis, it is
recommended to define a safe_z_home section in printer.cfg to home
toward the center of the print area.

See the [bed mesh guide](Bed_Mesh.md) and
[command reference](G-Codes.md#mesh-bed-leveling) for additional
information.

Visual Examples:
```
 rectangular bed, probe_count = 3,3:
             x---x---x (max_point)
             |
             x---x---x
                     |
 (min_point) x---x---x

 round bed, round_probe_count = 5, bed_radius = r:
                x (0,r) end
              /
            x---x---x
                      \
 (-r,0) x---x---x---x---x (r,0)
          \
            x---x---x
                  /
                x  (0,-r) start
```

```
[bed_mesh]
#speed: 50
#   The speed (in mm/s) of non-probing moves during the calibration.
#   The default is 50.
#horizontal_move_z: 5
#   The height (in mm) that the head should be commanded to move to
#   just prior to starting a probe operation. The default is 5.
#mesh_radius:
#   Defines the radius of the mesh to probe for round beds. Note that
#   the radius is relative to the coordinate specified by the
#   mesh_origin option. This parameter must be provided for round beds
#   and omitted for rectangular beds.
#mesh_origin:
#   Defines the center x,y coordinate of the mesh for round beds. This
#   coordinate is relative to the probe's location. It may be useful
#   to adjust the mesh_origin in an effort to maximize the size of the
#   mesh radius. Default is 0,0. This parameter must be omitted for
#   rectangular beds.
#mesh_min:
#   Defines the minimum x,y coordinate of the mesh for rectangular
#   beds. This coordinate is relative to the probe's location. This
#   will be the first point probed, nearest to the origin. This
#   parameter must be provided for rectangular beds.
#mesh_max:
#   Defines the maximum x,y coordinate of the mesh for rectangular
#   beds. Adheres to the same principle as mesh_min, however this will
#   be the furthest point probed from the bed's origin. This parameter
#   must be provided for rectangular beds.
#probe_count: 3,3
#   For rectangular beds, this is a comma separate pair of integer
#   values (X,Y) defining the number of points to probe along each
#   axis. A single value is also valid, in which case that value will
#   be applied to both axes. Default is 3,3.
#round_probe_count: 5
#   For round beds, this integer value defines the maximum number of
#   points to probe along each axis. This value must be an odd number.
#   Default is 5.
#fade_start: 1.0
#   The gcode z position in which to start phasing out z-adjustment
#   when fade is enabled. Default is 1.0.
#fade_end: 0.0
#   The gcode z position in which phasing out completes. When set to a
#   value below fade_start, fade is disabled. It should be noted that
#   fade may add unwanted scaling along the z-axis of a print. If a
#   user wishes to enable fade, a value of 10.0 is recommended.
#   Default is 0.0, which disables fade.
#fade_target:
#   The z position in which fade should converge. When this value is
#   set to a non-zero value it must be within the range of z-values in
#   the mesh. Users that wish to converge to the z homing position
#   should set this to 0. Default is the average z value of the mesh.
#split_delta_z: .025
#   The amount of Z difference (in mm) along a move that will trigger
#   a split. Default is .025.
#move_check_distance: 5.0
#   The distance (in mm) along a move to check for split_delta_z.
#   This is also the minimum length that a move can be split. Default
#   is 5.0.
#mesh_pps: 2,2
#   A comma separated pair of integers (X,Y) defining the number of
#   points per segment to interpolate in the mesh along each axis. A
#   "segment" can be defined as the space between each probed point.
#   The user may enter a single value which will be applied to both
#   axes. Default is 2,2.
#algorithm: lagrange
#   The interpolation algorithm to use. May be either "lagrange" or
#   "bicubic". This option will not affect 3x3 grids, which are forced
#   to use lagrange sampling. Default is lagrange.
#bicubic_tension: .2
#   When using the bicubic algorithm the tension parameter above may
#   be applied to change the amount of slope interpolated. Larger
#   numbers will increase the amount of slope, which results in more
#   curvature in the mesh. Default is .2.
#relative_reference_index:
#   A point index in the mesh to reference all z values to. Enabling
#   this parameter produces a mesh relative to the probed z position
#   at the provided index.
#faulty_region_1_min:
#faulty_region_1_max:
#   Optional points that define a faulty region.  See docs/Bed_Mesh.md
#   for details on faulty regions.  Up to 99 faulty regions may be added.
#   By default no faulty regions are set.
```

### [bed_tilt]

Bed tilt compensation. One may define a bed_tilt config section to
enable move transformations that account for a tilted bed. Note that
bed_mesh and bed_tilt are incompatible; both cannot be defined.

See the [command reference](G-Codes.md#bed-tilt) for additional
information.

```
[bed_tilt]
#x_adjust: 0
#   The amount to add to each move's Z height for each mm on the X
#   axis. The default is 0.
#y_adjust: 0
#   The amount to add to each move's Z height for each mm on the Y
#   axis. The default is 0.
#z_adjust: 0
#   The amount to add to the Z height when the nozzle is nominally at
#   0,0. The default is 0.
# The remaining parameters control a BED_TILT_CALIBRATE extended
# g-code command that may be used to calibrate appropriate x and y
# adjustment parameters.
#points:
#   A list of X,Y coordinates (one per line; subsequent lines
#   indented) that should be probed during a BED_TILT_CALIBRATE
#   command. Specify coordinates of the nozzle and be sure the probe
#   is above the bed at the given nozzle coordinates. The default is
#   to not enable the command.
#speed: 50
#   The speed (in mm/s) of non-probing moves during the calibration.
#   The default is 50.
#horizontal_move_z: 5
#   The height (in mm) that the head should be commanded to move to
#   just prior to starting a probe operation. The default is 5.
```

### [bed_screws]

Tool to help adjust bed leveling screws. One may define a [bed_screws]
config section to enable a BED_SCREWS_ADJUST g-code command.

See the
[leveling guide](Manual_Level.md#adjusting-bed-leveling-screws) and
[command reference](G-Codes.md#bed-screws-helper) for additional
information.

```
[bed_screws]
#screw1:
#   The X,Y coordinate of the first bed leveling screw. This is a
#   position to command the nozzle to that is directly above the bed
#   screw (or as close as possible while still being above the bed).
#   This parameter must be provided.
#screw1_name:
#   An arbitrary name for the given screw. This name is displayed when
#   the helper script runs. The default is to use a name based upon
#   the screw XY location.
#screw1_fine_adjust:
#   An X,Y coordinate to command the nozzle to so that one can fine
#   tune the bed leveling screw. The default is to not perform fine
#   adjustments on the bed screw.
#screw2:
#screw2_name:
#screw2_fine_adjust:
#...
#   Additional bed leveling screws. At least three screws must be
#   defined.
#horizontal_move_z: 5
#   The height (in mm) that the head should be commanded to move to
#   when moving from one screw location to the next. The default is 5.
#probe_height: 0
#   The height of the probe (in mm) after adjusting for the thermal
#   expansion of bed and nozzle. The default is zero.
#speed: 50
#   The speed (in mm/s) of non-probing moves during the calibration.
#   The default is 50.
#probe_speed: 5
#   The speed (in mm/s) when moving from a horizontal_move_z position
#   to a probe_height position. The default is 5.
```

### [screws_tilt_adjust]

Tool to help adjust bed screws tilt using Z probe. One may define a
screws_tilt_adjust config section to enable a SCREWS_TILT_CALCULATE
g-code command.

See the
[leveling guide](Manual_Level.md#adjusting-bed-leveling-screws-using-the-bed-probe)
and [command reference](G-Codes.md#bed-screws-tilt-adjust-helper) for
additional information.

```
[screws_tilt_adjust]
#screw1:
#   The X,Y coordinate of the first bed leveling screw. This is a
#   position to command the nozzle to that is directly above the bed
#   screw (or as close as possible while still being above the bed).
#   This is the base screw used in calculations. This parameter must
#   be provided.
#screw1_name:
#   An arbitrary name for the given screw. This name is displayed when
#   the helper script runs. The default is to use a name based upon
#   the screw XY location.
#screw2:
#screw2_name:
#...
#   Additional bed leveling screws. At least two screws must be
#   defined.
#speed: 50
#   The speed (in mm/s) of non-probing moves during the calibration.
#   The default is 50.
#horizontal_move_z: 5
#   The height (in mm) that the head should be commanded to move to
#   just prior to starting a probe operation. The default is 5.
#screw_thread: CW-M3
#   The type of screw used for bed level, M3, M4 or M5 and the
#   direction of the knob used to level the bed, clockwise decrease
#   counter-clockwise decrease.
#   Accepted values: CW-M3, CCW-M3, CW-M4, CCW-M4, CW-M5, CCW-M5.
#   Default value is CW-M3, most printers use an M3 screw and
#   turning the knob clockwise decrease distance.
```

### [z_tilt]

Multiple Z stepper tilt adjustment. This feature enables independent
adjustment of multiple z steppers (see the "stepper_z1" section) to
adjust for tilt. If this section is present then a Z_TILT_ADJUST
extended [G-Code command](G-Codes.md#z-tilt) becomes available.

```
[z_tilt]
#z_positions:
#   A list of X,Y coordinates (one per line; subsequent lines
#   indented) describing the location of each bed "pivot point". The
#   "pivot point" is the point where the bed attaches to the given Z
#   stepper. It is described using nozzle coordinates (the XY position
#   of the nozzle if it could move directly above the point). The
#   first entry corresponds to stepper_z, the second to stepper_z1,
#   the third to stepper_z2, etc. This parameter must be provided.
#points:
#   A list of X,Y coordinates (one per line; subsequent lines
#   indented) that should be probed during a Z_TILT_ADJUST command.
#   Specify coordinates of the nozzle and be sure the probe is above
#   the bed at the given nozzle coordinates. This parameter must be
#   provided.
#speed: 50
#   The speed (in mm/s) of non-probing moves during the calibration.
#   The default is 50.
#horizontal_move_z: 5
#   The height (in mm) that the head should be commanded to move to
#   just prior to starting a probe operation. The default is 5.
#retries: 0
#   Number of times to retry if the probed points aren't within
#   tolerance.
#retry_tolerance: 0
#   If retries are enabled then retry if largest and smallest probed
#   points differ more than retry_tolerance. Note the smallest unit of
#   change here would be a single step. However if you are probing
#   more points than steppers then you will likely have a fixed
#   minimum value for the range of probed points which you can learn
#   by observing command output.
```

### [quad_gantry_level]

Moving gantry leveling using 4 independently controlled Z motors.
Corrects hyperbolic parabola effects (potato chip) on moving gantry
which is more flexible.
WARNING: Using this on a moving bed may lead to undesirable results.
If this section is present then a QUAD_GANTRY_LEVEL extended G-Code
command becomes available. This routine assumes the following Z motor
configuration:
```
 ----------------
 |Z1          Z2|
 |  ---------   |
 |  |       |   |
 |  |       |   |
 |  x--------   |
 |Z           Z3|
 ----------------
```
Where x is the (0,0) point on the bed

```
[quad_gantry_level]
#gantry_corners:
#   A newline separated list of X,Y coordinates describing the two
#   opposing corners of the gantry. The first entry corresponds to Z,
#   the second to Z2. This parameter must be provided.
#points:
#   A newline separated list of four X,Y points that should be probed
#   during a QUAD_GANTRY_LEVEL command. Order of the locations is
#   important, and should correspond to Z, Z1, Z2, and Z3 location in
#   order. This parameter must be provided. For maximum accuracy,
#   ensure your probe offsets are configured.
#speed: 50
#   The speed (in mm/s) of non-probing moves during the calibration.
#   The default is 50.
#horizontal_move_z: 5
#   The height (in mm) that the head should be commanded to move to
#   just prior to starting a probe operation. The default is 5.
#max_adjust: 4
#   Safety limit if an adjustment greater than this value is requested
#   quad_gantry_level will abort.
#retries: 0
#   Number of times to retry if the probed points aren't within
#   tolerance.
#retry_tolerance: 0
#   If retries are enabled then retry if largest and smallest probed
#   points differ more than retry_tolerance.
```

### [skew_correction]

Printer Skew Correction. It is possible to use software to correct
printer skew across 3 planes, xy, xz, yz. This is done by printing a
calibration model along a plane and measuring three lengths. Due to
the nature of skew correction these lengths are set via gcode. See
[Skew Correction](Skew_Correction.md) and
[Command Reference](G-Codes.md#skew-correction) for details.

```
[skew_correction]
```

## Customized homing

### [safe_z_home]

Safe Z homing. One may use this mechanism to home the Z axis at a
specific XY coordinate. This is useful if the toolhead, for example
has to move to the center of the bed before Z can be homed.

```
[safe_z_home]
home_xy_position:
#   A X,Y coordinate (e.g. 100,100) where the Z homing should be
#   performed. This parameter must be provided.
#speed: 50.0
#   Speed at which the toolhead is moved to the safe Z home
#   coordinate. The default is 50 mm/s
#z_hop:
#   Distance (in mm) to lift the Z axis prior to homing. This is
#   applied to any homing command, even if it doesn't home the Z axis.
#   If the Z axis is already homed and the current Z position is less
#   than z_hop, then this will lift the head to a height of z_hop. If
#   the Z axis is not already homed the head is lifted by z_hop.
#   The default is to not implement Z hop.
#z_hop_speed: 20.0
#   Speed (in mm/s) at which the Z axis is lifted prior to homing. The
#   default is 20mm/s.
#move_to_previous: False
#   When set to True, xy are reset to their previous positions after z
#   homing. The default is False.
```

### [homing_override]

Homing override. One may use this mechanism to run a series of g-code
commands in place of a G28 found in the normal g-code input. This may
be useful on printers that require a specific procedure to home the
machine.

```
[homing_override]
gcode:
#   A list of G-Code commands to execute in place of G28 commands
#   found in the normal g-code input. See docs/Command_Templates.md
#   for G-Code format. If a G28 is contained in this list of commands
#   then it will invoke the normal homing procedure for the printer.
#   The commands listed here must home all axes. This parameter must
#   be provided.
#axes: xyz
#   The axes to override. For example, if this is set to "z" then the
#   override script will only be run when the z axis is homed (eg, via
#   a "G28" or "G28 Z0" command). Note, the override script should
#   still home all axes. The default is "xyz" which causes the
#   override script to be run in place of all G28 commands.
#set_position_x:
#set_position_y:
#set_position_z:
#   If specified, the printer will assume the axis is at the specified
#   position prior to running the above g-code commands. Setting this
#   disables homing checks for that axis. This may be useful if the
#   head must move prior to invoking the normal G28 mechanism for an
#   axis. The default is to not force a position for an axis.
```

### [endstop_phase]

Stepper phase adjusted endstops. To use this feature, define a config
section with an "endstop_phase" prefix followed by the name of the
corresponding stepper config section (for example,
"[endstop_phase stepper_z]"). This feature can improve the accuracy of
endstop switches. Add a bare "[endstop_phase]" declaration to enable
the ENDSTOP_PHASE_CALIBRATE command.

See the [endstop phases guide](Endstop_Phase.md) and
[command reference](G-Codes.md#endstop-adjustments-by-stepper-phase)
for additional information.

```
[endstop_phase stepper_z]
#endstop_accuracy:
#   Sets the expected accuracy (in mm) of the endstop. This represents
#   the maximum error distance the endstop may trigger (eg, if an
#   endstop may occasionally trigger 100um early or up to 100um late
#   then set this to 0.200 for 200um). The default is
#   4*rotation_distance/full_steps_per_rotation.
#trigger_phase:
#   This specifies the phase of the stepper motor driver to expect
#   when hitting the endstop. It is composed of two numbers separated
#   by a forward slash character - the phase and the total number of
#   phases (eg, "7/64"). Only set this value if one is sure the
#   stepper motor driver is reset every time the mcu is reset. If this
#   is not set, then the stepper phase will be detected on the first
#   home and that phase will be used on all subsequent homes.
#endstop_align_zero: False
#   If true then the position_endstop of the axis will effectively be
#   modified so that the zero position for the axis occurs at a full
#   step on the stepper motor. (If used on the Z axis and the print
#   layer height is a multiple of a full step distance then every
#   layer will occur on a full step.) The default is False.
```

## G-Code macros and events

### [gcode_macro]

G-Code macros (one may define any number of sections with a
"gcode_macro" prefix). See the
[command template guide](Command_Templates.md) for more information.

```
[gcode_macro my_cmd]
#gcode:
#   A list of G-Code commands to execute in place of "my_cmd". See
#   docs/Command_Templates.md for G-Code format. This parameter must
#   be provided.
#variable_<name>:
#   One may specify any number of options with a "variable_" prefix.
#   The given variable name will be assigned the given value (parsed
#   as a Python literal) and will be available during macro expansion.
#   For example, a config with "variable_fan_speed = 75" might have
#   gcode commands containing "M106 S{ fan_speed * 255 }". Variables
#   can be changed at run-time using the SET_GCODE_VARIABLE command
#   (see docs/Command_Templates.md for details). Variable names may
#   not use upper case characters.
#rename_existing:
#   This option will cause the macro to override an existing G-Code
#   command and provide the previous definition of the command via the
#   name provided here. This can be used to override builtin G-Code
#   commands. Care should be taken when overriding commands as it can
#   cause complex and unexpected results. The default is to not
#   override an existing G-Code command.
#description: G-Code macro
#   This will add a short description used at the HELP command or while
#   using the auto completion feature. Default "G-Code macro"
```

### [delayed_gcode]

Execute a gcode on a set delay. See the
[command template guide](Command_Templates.md#delayed-gcodes) and
[command reference](G-Codes.md#delayed-gcode) for more information.

```
[delayed_gcode my_delayed_gcode]
gcode:
#   A list of G-Code commands to execute when the delay duration has
#   elapsed. G-Code templates are supported. This parameter must be
#   provided.
#initial_duration: 0.0
#   The duration of the initial delay (in seconds). If set to a
#   non-zero value the delayed_gcode will execute the specified number
#   of seconds after the printer enters the "ready" state. This can be
#   useful for initialization procedures or a repeating delayed_gcode.
#   If set to 0 the delayed_gcode will not execute on startup.
#   Default is 0.
```

### [save_variables]

Support saving variables to disk so that they are retained across
restarts. See
[command templates](Command_Templates.md#save-variables-to-disk) and
[G-Code reference](G-Codes.md#save-variables) for further information.

```
[save_variables]
filename:
#   Required - provide a filename that would be used to save the
#   variables to disk e.g. ~/variables.cfg
```

### [idle_timeout]

Idle timeout. An idle timeout is automatically enabled - add an
explicit idle_timeout config section to change the default settings.

```
[idle_timeout]
#gcode:
#   A list of G-Code commands to execute on an idle timeout. See
#   docs/Command_Templates.md for G-Code format. The default is to run
#   "TURN_OFF_HEATERS" and "M84".
#timeout: 600
#   Idle time (in seconds) to wait before running the above G-Code
#   commands. The default is 600 seconds.
```

## Optional G-Code features

### [virtual_sdcard]

A virtual sdcard may be useful if the host machine is not fast enough
to run OctoPrint well. It allows the Klipper host software to directly
print gcode files stored in a directory on the host using standard
sdcard G-Code commands (eg, M24).

```
[virtual_sdcard]
path:
#   The path of the local directory on the host machine to look for
#   g-code files. This is a read-only directory (sdcard file writes
#   are not supported). One may point this to OctoPrint's upload
#   directory (generally ~/.octoprint/uploads/ ). This parameter must
#   be provided.
```

### [sdcard_loop]

Some printers with stage-clearing features, such as a part ejector or
a belt printer, can find use in looping sections of the sdcard file.
(For example, to print the same part over and over, or repeat the
a section of a part for a chain or other repeated pattern).

See the [command reference](G-Codes.md#sdcard-loop) for supported
commands. See the [sample-macros.cfg](../config/sample-macros.cfg)
file for a Marlin compatible M808 G-Code macro.

```
[sdcard_loop]
```

### [force_move]

Support manually moving stepper motors for diagnostic purposes. Note,
using this feature may place the printer in an invalid state - see the
[command reference](G-Codes.md#force-movement) for important details.

```
[force_move]
#enable_force_move: False
#   Set to true to enable FORCE_MOVE and SET_KINEMATIC_POSITION
#   extended G-Code commands. The default is false.
```

### [pause_resume]

Pause/Resume functionality with support of position capture and
restore. See the [command reference](G-Codes.md#pause-resume) for more
information.

```
[pause_resume]
#recover_velocity: 50.
#   When capture/restore is enabled, the speed at which to return to
#   the captured position (in mm/s). Default is 50.0 mm/s.
```

### [firmware_retraction]

Firmware filament retraction. This enables G10 (retract) and G11
(unretract) GCODE commands issued by many slicers. The parameters
below provide startup defaults, although the values can be adjusted
via the SET_RETRACTION [command](G-Codes.md#firmware-retraction)),
allowing per-filament settings and runtime tuning.

```
[firmware_retraction]
#retract_length: 0
#   The length of filament (in mm) to retract when G10 is activated,
#   and to unretract when G11 is activated (but see
#   unretract_extra_length below). The default is 0 mm.
#retract_speed: 20
#   The speed of retraction, in mm/s. The default is 20 mm/s.
#unretract_extra_length: 0
#   The length (in mm) of *additional* filament to add when
#   unretracting.
#unretract_speed: 10
#   The speed of unretraction, in mm/s. The default is 10 mm/s.
```

### [gcode_arcs]

Support for gcode arc (G2/G3) commands.

```
[gcode_arcs]
#resolution: 1.0
#   An arc will be split into segments. Each segment's length will
#   equal the resolution in mm set above. Lower values will produce a
#   finer arc, but also more work for your machine. Arcs smaller than
#   the configured value will become straight lines. The default is
#   1mm.
```

### [respond]

Enable the "M118" and "RESPOND" extended
[commands](G-Codes.md#send-message-respond-to-host).

```
[respond]
#default_type: echo
#   Sets the default prefix of the "M118" and "RESPOND" output to one
#   of the following:
#       echo: "echo: " (This is the default)
#       command: "// "
#       error: "!! "
#default_prefix: echo:
#   Directly sets the default prefix. If present, this value will
#   override the "default_type".
```

## Resonance compensation

### [input_shaper]

Enables [resonance compensation](Resonance_Compensation.md). Also see
the [command reference](G-Codes.md#resonance-compensation).

```
[input_shaper]
#shaper_freq_x: 0
#   A frequency (in Hz) of the input shaper for X axis. This is
#   usually a resonance frequency of X axis that the input shaper
#   should suppress. For more complex shapers, like 2- and 3-hump EI
#   input shapers, this parameter can be set from different
#   considerations. The default value is 0, which disables input
#   shaping for X axis.
#shaper_freq_y: 0
#   A frequency (in Hz) of the input shaper for Y axis. This is
#   usually a resonance frequency of Y axis that the input shaper
#   should suppress. For more complex shapers, like 2- and 3-hump EI
#   input shapers, this parameter can be set from different
#   considerations. The default value is 0, which disables input
#   shaping for Y axis.
#shaper_type: mzv
#   A type of the input shaper to use for both X and Y axes. Supported
#   shapers are zv, mzv, zvd, ei, 2hump_ei, and 3hump_ei. The default
#   is mzv input shaper.
#shaper_type_x:
#shaper_type_y:
#   If shaper_type is not set, these two parameters can be used to
#   configure different input shapers for X and Y axes. The same
#   values are supported as for shaper_type parameter.
#damping_ratio_x: 0.1
#damping_ratio_y: 0.1
#   Damping ratios of vibrations of X and Y axes used by input shapers
#   to improve vibration suppression. Default value is 0.1 which is a
#   good all-round value for most printers. In most circumstances this
#   parameter requires no tuning and should not be changed.
```

### [adxl345]

Support for ADXL345 accelerometers. This support allows one to query
accelerometer measurements from the sensor. This enables an
ACCELEROMETER_MEASURE command (see
[G-Codes](G-Codes.md#adxl345-accelerometer-commands) for more
information). The default chip name is "default", but one may specify
an explicit name (eg, [adxl345 my_chip_name]).

```
[adxl345]
cs_pin:
#   The SPI enable pin for the sensor. This parameter must be provided.
#spi_speed: 5000000
#   The SPI speed (in hz) to use when communicating with the chip.
#   The default is 5000000.
#spi_bus:
#spi_software_sclk_pin:
#spi_software_mosi_pin:
#spi_software_miso_pin:
#   See the "common SPI settings" section for a description of the
#   above parameters.
#axes_map: x,y,z
#   The accelerometer axis for each of the printer's x, y, and z axes.
#   This may be useful if the accelerometer is mounted in an
#   orientation that does not match the printer orientation. For
#   example, one could set this to "y,x,z" to swap the x and y axes.
#   It is also possible to negate an axis if the accelerometer
#   direction is reversed (eg, "x,z,-y"). The default is "x,y,z".
#rate: 3200
#   Output data rate for ADXL345. ADXL345 supports the following data
#   rates: 3200, 1600, 800, 400, 200, 100, 50, and 25. Note that it is
#   not recommended to change this rate from the default 3200, and
#   rates below 800 will considerably affect the quality of resonance
#   measurements.
```

### [resonance_tester]

Support for resonance testing and automatic input shaper calibration.
In order to use most of the functionality of this module, additional
software dependencies must be installed; refer to
[Measuring Resonances](Measuring_Resonances.md) and the
[command reference](G-Codes.md#resonance-testing-commands) for more
information. See the [Max smoothing](Measuring_Resonances.md#max-smoothing)
section of the measuring resonances guide for more information on
`max_smoothing` parameter and its use.

```
[resonance_tester]
#probe_points:
#   A list of X,Y,Z coordinates of points (one point per line) to test
#   resonances at. At least one point is required. Make sure that all
#   points with some safety margin in XY plane (~a few centimeters)
#   are reachable by the toolhead.
#accel_chip:
#   A name of the accelerometer chip to use for measurements. If
#   adxl345 chip was defined without an explicit name, this parameter
#   can simply reference it as "accel_chip: adxl345", otherwise an
#   explicit name must be supplied as well, e.g. "accel_chip: adxl345
#   my_chip_name". Either this, or the next two parameters must be
#   set.
#accel_chip_x:
#accel_chip_y:
#   Names of the accelerometer chips to use for measurements for each
#   of the axis. Can be useful, for instance, on bed slinger printer,
#   if two separate accelerometers are mounted on the bed (for Y axis)
#   and on the toolhead (for X axis). These parameters have the same
#   format as 'accel_chip' parameter. Only 'accel_chip' or these two
#   parameters must be provided.
#max_smoothing:
#   Maximum input shaper smoothing to allow for each axis during shaper
#   auto-calibration (with 'SHAPER_CALIBRATE' command). By default no
#   maximum smoothing is specified. Refer to Measuring_Resonances guide
#   for more details on using this feature.
#min_freq: 5
#   Minimum frequency to test for resonances. The default is 5 Hz.
#max_freq: 120
#   Maximum frequency to test for resonances. The default is 120 Hz.
#accel_per_hz: 75
#   This parameter is used to determine which acceleration to use to
#   test a specific frequency: accel = accel_per_hz * freq. Higher the
#   value, the higher is the energy of the oscillations. Can be set to
#   a lower than the default value if the resonances get too strong on
#   the printer. However, lower values make measurements of
#   high-frequency resonances less precise. The default value is 75
#   (mm/sec).
#hz_per_sec: 1
#   Determines the speed of the test. When testing all frequencies in
#   range [min_freq, max_freq], each second the frequency increases by
#   hz_per_sec. Small values make the test slow, and the large values
#   will decrease the precision of the test. The default value is 1.0
#   (Hz/sec == sec^-2).
```

## Config file helpers

### [board_pins]

Board pin aliases (one may define any number of sections with a
"board_pins" prefix). Use this to define aliases for the pins on a
micro-controller.

```
[board_pins my_aliases]
mcu: mcu
#   A comma separated list of micro-controllers that may use the
#   aliases. The default is to apply the aliases to the main "mcu".
aliases:
aliases_<name>:
#   A comma separated list of "name=value" aliases to create for the
#   given micro-controller. For example, "EXP1_1=PE6" would create an
#   "EXP1_1" alias for the "PE6" pin. However, if "value" is enclosed
#   in "<>" then "name" is created as a reserved pin (for example,
#   "EXP1_9=<GND>" would reserve "EXP1_9"). Any number of options
#   starting with "aliases_" may be specified.
```

### [include]

Include file support. One may include additional config file from the
main printer config file. Wildcards may also be used (eg,
"configs/*.cfg").

```
[include my_other_config.cfg]
```

### [duplicate_pin_override]

This tool allows a single micro-controller pin to be defined multiple
times in a config file without normal error checking. This is intended
for diagnostic and debugging purposes. This section is not needed
where Klipper supports using the same pin multiple times, and using
this override may cause confusing and unexpected results.

```
[duplicate_pin_override]
pins:
#   A comma separated list of pins that may be used multiple times in
#   a config file without normal error checks. This parameter must be
#   provided.
```

## Bed probing hardware

### [probe]

Z height probe. One may define this section to enable Z height probing
hardware. When this section is enabled, PROBE and QUERY_PROBE extended
[g-code commands](G-Codes.md#probe) become available. Also, see the
[probe calibrate guide](Probe_Calibrate.md). The probe section also
creates a virtual "probe:z_virtual_endstop" pin. One may set the
stepper_z endstop_pin to this virtual pin on cartesian style printers
that use the probe in place of a z endstop. If using
"probe:z_virtual_endstop" then do not define a position_endstop in the
stepper_z config section.

```
[probe]
pin:
#   Probe detection pin. If the pin is on a different microcontroller
#   than the Z steppers then it enables "multi-mcu homing". This
#   parameter must be provided.
#deactivate_on_each_sample: True
#   This determines if Klipper should execute deactivation gcode
#   between each probe attempt when performing a multiple probe
#   sequence. The default is True.
#x_offset: 0.0
#   The distance (in mm) between the probe and the nozzle along the
#   x-axis. The default is 0.
#y_offset: 0.0
#   The distance (in mm) between the probe and the nozzle along the
#   y-axis. The default is 0.
z_offset:
#   The distance (in mm) between the bed and the nozzle when the probe
#   triggers. This parameter must be provided.
#speed: 5.0
#   Speed (in mm/s) of the Z axis when probing. The default is 5mm/s.
#samples: 1
#   The number of times to probe each point. The probed z-values will
#   be averaged. The default is to probe 1 time.
#sample_retract_dist: 2.0
#   The distance (in mm) to lift the toolhead between each sample (if
#   sampling more than once). The default is 2mm.
#lift_speed:
#   Speed (in mm/s) of the Z axis when lifting the probe between
#   samples. The default is to use the same value as the 'speed'
#   parameter.
#samples_result: average
#   The calculation method when sampling more than once - either
#   "median" or "average". The default is average.
#samples_tolerance: 0.100
#   The maximum Z distance (in mm) that a sample may differ from other
#   samples. If this tolerance is exceeded then either an error is
#   reported or the attempt is restarted (see
#   samples_tolerance_retries). The default is 0.100mm.
#samples_tolerance_retries: 0
#   The number of times to retry if a sample is found that exceeds
#   samples_tolerance. On a retry, all current samples are discarded
#   and the probe attempt is restarted. If a valid set of samples are
#   not obtained in the given number of retries then an error is
#   reported. The default is zero which causes an error to be reported
#   on the first sample that exceeds samples_tolerance.
#activate_gcode:
#   A list of G-Code commands to execute prior to each probe attempt.
#   See docs/Command_Templates.md for G-Code format. This may be
#   useful if the probe needs to be activated in some way. Do not
#   issue any commands here that move the toolhead (eg, G1). The
#   default is to not run any special G-Code commands on activation.
#deactivate_gcode:
#   A list of G-Code commands to execute after each probe attempt
#   completes. See docs/Command_Templates.md for G-Code format. Do not
#   issue any commands here that move the toolhead. The default is to
#   not run any special G-Code commands on deactivation.
```

### [bltouch]

BLTouch probe. One may define this section (instead of a probe
section) to enable a BLTouch probe. See [BL-Touch guide](BLTouch.md)
and [command reference](G-Codes.md#bltouch) for further information. A
virtual "probe:z_virtual_endstop" pin is also created (see the "probe"
section for the details).

```
[bltouch]
sensor_pin:
#   Pin connected to the BLTouch sensor pin. Most BLTouch devices
#   require a pullup on the sensor pin (prefix the pin name with "^").
#   This parameter must be provided.
control_pin:
#   Pin connected to the BLTouch control pin. This parameter must be
#   provided.
#pin_move_time: 0.680
#   The amount of time (in seconds) to wait for the BLTouch pin to
#   move up or down. The default is 0.680 seconds.
#stow_on_each_sample: True
#   This determines if Klipper should command the pin to move up
#   between each probe attempt when performing a multiple probe
#   sequence. Read the directions in docs/BLTouch.md before setting
#   this to False. The default is True.
#probe_with_touch_mode: False
#   If this is set to True then Klipper will probe with the device in
#   "touch_mode". The default is False (probing in "pin_down" mode).
#pin_up_reports_not_triggered: True
#   Set if the BLTouch consistently reports the probe in a "not
#   triggered" state after a successful "pin_up" command. This should
#   be True for all genuine BLTouch devices. Read the directions in
#   docs/BLTouch.md before setting this to False. The default is True.
#pin_up_touch_mode_reports_triggered: True
#   Set if the BLTouch consistently reports a "triggered" state after
#   the commands "pin_up" followed by "touch_mode". This should be
#   True for all genuine BLTouch devices. Read the directions in
#   docs/BLTouch.md before setting this to False. The default is True.
#set_output_mode:
#   Request a specific sensor pin output mode on the BLTouch V3.0 (and
#   later). This setting should not be used on other types of probes.
#   Set to "5V" to request a sensor pin output of 5 Volts (only use if
#   the controller board needs 5V mode and is 5V tolerant on its input
#   signal line). Set to "OD" to request the sensor pin output use
#   open drain mode. The default is to not request an output mode.
#x_offset:
#y_offset:
#z_offset:
#speed:
#samples:
#sample_retract_dist:
#samples_result:
#samples_tolerance:
#samples_tolerance_retries:
#   See the "probe" section for information on these parameters.
```

## Additional stepper motors and extruders

### [stepper_z1]

Multi-stepper axes. On a cartesian style printer, the stepper
controlling a given axis may have additional config blocks defining
steppers that should be stepped in concert with the primary stepper.
One may define any number of sections with a numeric suffix starting
at 1 (for example, "stepper_z1", "stepper_z2", etc.).

```
[stepper_z1]
#step_pin:
#dir_pin:
#enable_pin:
#microsteps:
#rotation_distance:
#   See the "stepper" section for the definition of the above parameters.
#endstop_pin:
#   If an endstop_pin is defined for the additional stepper then the
#   stepper will home until the endstop is triggered. Otherwise, the
#   stepper will home until the endstop on the primary stepper for the
#   axis is triggered.
```

### [extruder1]

In a multi-extruder printer add an additional extruder section for
each additional extruder. The additional extruder sections should be
named "extruder1", "extruder2", "extruder3", and so on. See the
"extruder" section for a description of available parameters.

See [sample-multi-extruder.cfg](../config/sample-multi-extruder.cfg)
for an example configuration.

```
[extruder1]
#step_pin:
#dir_pin:
#...
#   See the "extruder" section for available stepper and heater
#   parameters.
#shared_heater:
#   If this extruder uses the same heater already defined for another
#   extruder then place the name of that extruder here. For example,
#   should extruder3 and extruder4 share a heater then the extruder3
#   config section should define the heater and the extruder4 section
#   should specify "shared_heater: extruder3". The default is to not
#   reuse an existing heater.
```

### [dual_carriage]

Support for cartesian printers with dual carriages on a single
axis. The active carriage is set via the SET_DUAL_CARRIAGE extended
g-code command. The "SET_DUAL_CARRIAGE CARRIAGE=1" command will
activate the carriage defined in this section (CARRIAGE=0 will return
activation to the primary carriage). Dual carriage support is
typically combined with extra extruders - the SET_DUAL_CARRIAGE
command is often called at the same time as the ACTIVATE_EXTRUDER
command. Be sure to park the carriages during deactivation.

See [sample-idex.cfg](../config/sample-idex.cfg) for an example
configuration.

```
[dual_carriage]
axis:
#   The axis this extra carriage is on (either x or y). This parameter
#   must be provided.
#step_pin:
#dir_pin:
#enable_pin:
#microsteps:
#rotation_distance:
#endstop_pin:
#position_endstop:
#position_min:
#position_max:
#   See the "stepper" section for the definition of the above parameters.
```

### [extruder_stepper]

Support for additional steppers synchronized to the movement of an
extruder (one may define any number of sections with an
"extruder_stepper" prefix).

See the [command reference](G-Codes.md#extruder-stepper-commands) for
more information.

```
[extruder_stepper my_extra_stepper]
#extruder: extruder
#   The extruder this stepper is synchronized to. The default is
#   "extruder".
#step_pin:
#dir_pin:
#enable_pin:
#microsteps:
#rotation_distance:
#   See the "stepper" section for the definition of the above
#   parameters.
```

### [manual_stepper]

Manual steppers (one may define any number of sections with a
"manual_stepper" prefix). These are steppers that are controlled by
the MANUAL_STEPPER g-code command. For example: "MANUAL_STEPPER
STEPPER=my_stepper MOVE=10 SPEED=5". See
[G-Codes](G-Codes.md#manual-stepper-commands) file for a description
of the MANUAL_STEPPER command. The steppers are not connected to the
normal printer kinematics.

```
[manual_stepper my_stepper]
#step_pin:
#dir_pin:
#enable_pin:
#microsteps:
#rotation_distance:
#   See the "stepper" section for a description of these parameters.
#velocity:
#   Set the default velocity (in mm/s) for the stepper. This value
#   will be used if a MANUAL_STEPPER command does not specify a SPEED
#   parameter. The default is 5mm/s.
#accel:
#   Set the default acceleration (in mm/s^2) for the stepper. An
#   acceleration of zero will result in no acceleration. This value
#   will be used if a MANUAL_STEPPER command does not specify an ACCEL
#   parameter. The default is zero.
#endstop_pin:
#   Endstop switch detection pin. If specified, then one may perform
#   "homing moves" by adding a STOP_ON_ENDSTOP parameter to
#   MANUAL_STEPPER movement commands.
```

<<<<<<< HEAD
## [mixingextruder]

A mixing printhead which has <n>in-1out mixing nozzle. When specified
16 virtual mixingextruders are created ("mixingextruder",
"mixingextruder1", ... "mixingextruder15"). They can be activated like
the standard extruders with "ACTIVATE_EXTRUDER EXTRUDER=mixingextruder" and
"MIXING_STATUS EXTRUDER=mixingextruder" provides some statistics.
When activated additional g-code are available. See
[G-Codes](G-Codes.md#mixing-commands) for
a detailed description of the additional commands.

```
[mixingextruder]
#extruders:
#   Which extruders feed into the hotend/nozzle. provide a comma
#   separated list, eg. "extruder,extruder1,extruder2".
#   This configuration is required.
```

# Custom heaters and sensors
=======
## Custom heaters and sensors
>>>>>>> 608cd38d

### [verify_heater]

Heater and temperature sensor verification. Heater verification is
automatically enabled for each heater that is configured on the
printer. Use verify_heater sections to change the default settings.

```
[verify_heater heater_config_name]
#max_error: 120
#   The maximum "cumulative temperature error" before raising an
#   error. Smaller values result in stricter checking and larger
#   values allow for more time before an error is reported.
#   Specifically, the temperature is inspected once a second and if it
#   is close to the target temperature then an internal "error
#   counter" is reset; otherwise, if the temperature is below the
#   target range then the counter is increased by the amount the
#   reported temperature differs from that range. Should the counter
#   exceed this "max_error" then an error is raised. The default is
#   120.
#check_gain_time:
#   This controls heater verification during initial heating. Smaller
#   values result in stricter checking and larger values allow for
#   more time before an error is reported. Specifically, during
#   initial heating, as long as the heater increases in temperature
#   within this time frame (specified in seconds) then the internal
#   "error counter" is reset. The default is 20 seconds for extruders
#   and 60 seconds for heater_bed.
#hysteresis: 5
#   The maximum temperature difference (in Celsius) to a target
#   temperature that is considered in range of the target. This
#   controls the max_error range check. It is rare to customize this
#   value. The default is 5.
#heating_gain: 2
#   The minimum temperature (in Celsius) that the heater must increase
#   by during the check_gain_time check. It is rare to customize this
#   value. The default is 2.
```

### [homing_heaters]

Tool to disable heaters when homing or probing an axis.

```
[homing_heaters]
#steppers:
#   A comma separated list of steppers that should cause heaters to be
#   disabled. The default is to disable heaters for any homing/probing
#   move.
#   Typical example: stepper_z
#heaters:
#   A comma separated list of heaters to disable during homing/probing
#   moves. The default is to disable all heaters.
#   Typical example: extruder, heater_bed
```

### [thermistor]

Custom thermistors (one may define any number of sections with a
"thermistor" prefix). A custom thermistor may be used in the
sensor_type field of a heater config section. (For example, if one
defines a "[thermistor my_thermistor]" section then one may use a
"sensor_type: my_thermistor" when defining a heater.) Be sure to place
the thermistor section in the config file above its first use in a
heater section.

```
[thermistor my_thermistor]
#temperature1:
#resistance1:
#temperature2:
#resistance2:
#temperature3:
#resistance3:
#   Three resistance measurements (in Ohms) at the given temperatures
#   (in Celsius). The three measurements will be used to calculate the
#   Steinhart-Hart coefficients for the thermistor. These parameters
#   must be provided when using Steinhart-Hart to define the
#   thermistor.
#beta:
#   Alternatively, one may define temperature1, resistance1, and beta
#   to define the thermistor parameters. This parameter must be
#   provided when using "beta" to define the thermistor.
```

### [adc_temperature]

Custom ADC temperature sensors (one may define any number of sections
with an "adc_temperature" prefix). This allows one to define a custom
temperature sensor that measures a voltage on an Analog to Digital
Converter (ADC) pin and uses linear interpolation between a set of
configured temperature/voltage (or temperature/resistance)
measurements to determine the temperature. The resulting sensor can be
used as a sensor_type in a heater section. (For example, if one
defines a "[adc_temperature my_sensor]" section then one may use a
"sensor_type: my_sensor" when defining a heater.) Be sure to place the
sensor section in the config file above its first use in a heater
section.

```
[adc_temperature my_sensor]
#temperature1:
#voltage1:
#temperature2:
#voltage2:
#...
#   A set of temperatures (in Celsius) and voltages (in Volts) to use
#   as reference when converting a temperature. A heater section using
#   this sensor may also specify adc_voltage and voltage_offset
#   parameters to define the ADC voltage (see "Common temperature
#   amplifiers" section for details). At least two measurements must
#   be provided.
#temperature1:
#resistance1:
#temperature2:
#resistance2:
#...
#   Alternatively one may specify a set of temperatures (in Celsius)
#   and resistance (in Ohms) to use as reference when converting a
#   temperature. A heater section using this sensor may also specify a
#   pullup_resistor parameter (see "extruder" section for details). At
#   least two measurements must be provided.
```

### [heater_generic]

Generic heaters (one may define any number of sections with a
"heater_generic" prefix). These heaters behave similarly to standard
heaters (extruders, heated beds). Use the SET_HEATER_TEMPERATURE
command (see [G-Codes](G-Codes.md) for details) to set the target
temperature.

```
[heater_generic my_generic_heater]
#gcode_id:
#   The id to use when reporting the temperature in the M105 command.
#   This parameter must be provided.
#heater_pin:
#max_power:
#sensor_type:
#sensor_pin:
#smooth_time:
#control:
#pid_Kp:
#pid_Ki:
#pid_Kd:
#pwm_cycle_time:
#min_temp:
#max_temp:
#   See the "extruder" section for the definition of the above
#   parameters.
```

### [temperature_sensor]

Generic temperature sensors. One can define any number of additional
temperature sensors that are reported via the M105 command.

```
[temperature_sensor my_sensor]
#sensor_type:
#sensor_pin:
#min_temp:
#max_temp:
#   See the "extruder" section for the definition of the above
#   parameters.
#gcode_id:
#   See the "heater_generic" section for the definition of this
#   parameter.
```

## Temperature sensors

Klipper includes definitions for many types of temperature sensors.
These sensors may be used in any config section that requires a
temperature sensor (such as an `[extruder]` or `[heated_bed]`
section).

### Common thermistors

Common thermistors. The following parameters are available in heater
sections that use one of these sensors.

```
sensor_type:
#   One of "EPCOS 100K B57560G104F", "ATC Semitec 104GT-2",
#   "ATC Semitec 104NT-4-R025H42G", "Generic 3950",
#   "Honeywell 100K 135-104LAG-J01", "NTC 100K MGB18-104F39050L32",
#   "SliceEngineering 450", or "TDK NTCG104LH104JT1"
sensor_pin:
#   Analog input pin connected to the thermistor. This parameter must
#   be provided.
#pullup_resistor: 4700
#   The resistance (in ohms) of the pullup attached to the thermistor.
#   The default is 4700 ohms.
#inline_resistor: 0
#   The resistance (in ohms) of an extra (not heat varying) resistor
#   that is placed inline with the thermistor. It is rare to set this.
#   The default is 0 ohms.
```

### Common temperature amplifiers

Common temperature amplifiers. The following parameters are available
in heater sections that use one of these sensors.

```
sensor_type:
#   One of "PT100 INA826", "AD595", "AD597", "AD8494", "AD8495",
#   "AD8496", or "AD8497".
sensor_pin:
#   Analog input pin connected to the sensor. This parameter must be
#   provided.
#adc_voltage: 5.0
#   The ADC comparison voltage (in Volts). The default is 5 volts.
#voltage_offset: 0
#   The ADC voltage offset (in Volts). The default is 0.
```

### Directly connected PT1000 sensor

Directly connected PT1000 sensor. The following parameters are
available in heater sections that use one of these sensors.

```
sensor_type: PT1000
sensor_pin:
#   Analog input pin connected to the sensor. This parameter must be
#   provided.
#pullup_resistor: 4700
#   The resistance (in ohms) of the pullup attached to the sensor. The
#   default is 4700 ohms.
```

### MAXxxxxx temperature sensors

MAXxxxxx serial peripheral interface (SPI) temperature based
sensors. The following parameters are available in heater sections
that use one of these sensor types.

```
sensor_type:
#   One of "MAX6675", "MAX31855", "MAX31856", or "MAX31865".
sensor_pin:
#   The chip select line for the sensor chip. This parameter must be
#   provided.
#spi_speed: 4000000
#   The SPI speed (in hz) to use when communicating with the chip.
#   The default is 4000000.
#spi_bus:
#spi_software_sclk_pin:
#spi_software_mosi_pin:
#spi_software_miso_pin:
#   See the "common SPI settings" section for a description of the
#   above parameters.
#tc_type: K
#tc_use_50Hz_filter: False
#tc_averaging_count: 1
#   The above parameters control the sensor parameters of MAX31856
#   chips. The defaults for each parameter are next to the parameter
#   name in the above list.
#rtd_nominal_r: 100
#rtd_reference_r: 430
#rtd_num_of_wires: 2
#rtd_use_50Hz_filter: False
#   The above parameters control the sensor parameters of MAX31865
#   chips. The defaults for each parameter are next to the parameter
#   name in the above list.
```

### BMP280/BME280/BME680 temperature sensor

BMP280/BME280/BME680 two wire interface (I2C) environmental sensors.
Note that these sensors are not intended for use with extruders and
heater beds, but rather for monitoring ambient temperature (C),
pressure (hPa), relative humidity and in case of the BME680 gas level.
See [sample-macros.cfg](../config/sample-macros.cfg) for a gcode_macro
that may be used to report pressure and humidity in addition to
temperature.

```
sensor_type: BME280
#i2c_address:
#   Default is 118 (0x76). Some BME280 sensors have an address of 119
#   (0x77).
#i2c_mcu:
#i2c_bus:
#i2c_speed:
#   See the "common I2C settings" section for a description of the
#   above parameters.
```

### HTU21D sensor

HTU21D family two wire interface (I2C) environmental sensor. Note that
this sensor is not intended for use with extruders and heater beds,
but rather for monitoring ambient temperature (C) and relative
humidity. See [sample-macros.cfg](../config/sample-macros.cfg) for a
gcode_macro that may be used to report humidity in addition to
temperature.

```
sensor_type:
#   Must be "HTU21D" , "SI7013", "SI7020", "SI7021" or "SHT21"
#i2c_address:
#   Default is 64 (0x40).
#i2c_mcu:
#i2c_bus:
#i2c_speed:
#   See the "common I2C settings" section for a description of the
#   above parameters.
#htu21d_hold_master:
#   If the sensor can hold the I2C buf while reading. If True no other
#   bus communication can be performed while reading is in progress.
#   Default is False.
#htu21d_resolution:
#   The resolution of temperature and humidity reading.
#   Valid values are:
#    'TEMP14_HUM12' -> 14bit for Temp and 12bit for humidity
#    'TEMP13_HUM10' -> 13bit for Temp and 10bit for humidity
#    'TEMP12_HUM08' -> 12bit for Temp and 08bit for humidity
#    'TEMP11_HUM11' -> 11bit for Temp and 11bit for humidity
#   Default is: "TEMP11_HUM11"
#htu21d_report_time:
#   Interval in seconds between readings. Default is 30
```

### LM75 temperature sensor

LM75/LM75A two wire (I2C) connected temperature sensors. These sensors
have range up to 125 C, so are usable for e.g. chamber temperature
monitoring. They can also function as simple fan/heater controllers.

```
sensor_type: LM75
#i2c_address:
#   Default is 72 (0x48). Normal range is 72-79 (0x48-0x4F) and the 3
#   low bits of the address are configured via pins on the chip
#   (usually with jumpers or hard wired).
#i2c_mcu:
#i2c_bus:
#i2c_speed:
#   See the "common I2C settings" section for a description of the
#   above parameters.
#lm75_report_time:
#   Interval in seconds between readings. Default is 0.8, with minimum
#   0.5.
```

### Builtin micro-controller temperature sensor

The atsam, atsamd, and stm32 micro-controllers contain an internal
temperature sensor. One can use the "temperature_mcu" sensor to
monitor these temperatures.

```
sensor_type: temperature_mcu
#sensor_mcu: mcu
#   The micro-controller to read from. The default is "mcu".
#sensor_temperature1:
#sensor_adc1:
#   Specify the above two parameters (a temperature in Celsius and an
#   ADC value as a float between 0.0 and 1.0) to calibrate the
#   micro-controller temperature. This may improve the reported
#   temperature accuracy on some chips. A typical way to obtain this
#   calibration information is to completely remove power from the
#   printer for a few hours (to ensure it is at the ambient
#   temperature), then power it up and use the QUERY_ADC command to
#   obtain an ADC measurement. Use some other temperature sensor on
#   the printer to find the corresponding ambient temperature. The
#   default is to use the factory calibration data on the
#   micro-controller (if applicable) or the nominal values from the
#   micro-controller specification.
#sensor_temperature2:
#sensor_adc2:
#   If sensor_temperature1/sensor_adc1 is specified then one may also
#   specify sensor_temperature2/sensor_adc2 calibration data. Doing so
#   may provide calibrated "temperature slope" information. The
#   default is to use the factory calibration data on the
#   micro-controller (if applicable) or the nominal values from the
#   micro-controller specification.
```

### Host temperature sensor

Temperature from the machine (eg Raspberry Pi) running the host software.

```
sensor_type: temperature_host
#sensor_path:
#   The path to temperature system file. The default is
#   "/sys/class/thermal/thermal_zone0/temp" which is the temperature
#   system file on a Raspberry Pi computer.
```

### DS18B20 temperature sensor

DS18B20 is a 1-wire (w1) digital temperature sensor. Note that this sensor is not intended for use with extruders and heater beds, but rather for monitoring ambient temperature (C). These sensors have range up to 125 C, so are usable for e.g. chamber temperature monitoring. They can also function as simple fan/heater controllers. DS18B20 sensors are only supported on the "host mcu", e.g. the Raspberry Pi. The w1-gpio Linux kernel module must be installed.

```
sensor_type: DS18B20
serial_no:
#   Each 1-wire device has a unique serial number used to identify the device,
#   usually in the format 28-031674b175ff. This parameter must be provided.
#   Attached 1-wire devices can be listed using the following Linux command:
#   ls /sys/bus/w1/devices/
#ds18_report_time:
#   Interval in seconds between readings. Default is 3.0, with a minimum of 1.0
#sensor_mcu:
#   The micro-controller to read from. Must be the host_mcu
```

## Fans

### [fan]

Print cooling fan.

```
[fan]
pin:
#   Output pin controlling the fan. This parameter must be provided.
#max_power: 1.0
#   The maximum power (expressed as a value from 0.0 to 1.0) that the
#   pin may be set to. The value 1.0 allows the pin to be set fully
#   enabled for extended periods, while a value of 0.5 would allow the
#   pin to be enabled for no more than half the time. This setting may
#   be used to limit the total power output (over extended periods) to
#   the fan. If this value is less than 1.0 then fan speed requests
#   will be scaled between zero and max_power (for example, if
#   max_power is .9 and a fan speed of 80% is requested then the fan
#   power will be set to 72%). The default is 1.0.
#shutdown_speed: 0
#   The desired fan speed (expressed as a value from 0.0 to 1.0) if
#   the micro-controller software enters an error state. The default
#   is 0.
#cycle_time: 0.010
#   The amount of time (in seconds) for each PWM power cycle to the
#   fan. It is recommended this be 10 milliseconds or greater when
#   using software based PWM. The default is 0.010 seconds.
#hardware_pwm: False
#   Enable this to use hardware PWM instead of software PWM. Most fans
#   do not work well with hardware PWM, so it is not recommended to
#   enable this unless there is an electrical requirement to switch at
#   very high speeds. When using hardware PWM the actual cycle time is
#   constrained by the implementation and may be significantly
#   different than the requested cycle_time. The default is False.
#kick_start_time: 0.100
#   Time (in seconds) to run the fan at full speed when either first
#   enabling or increasing it by more than 50% (helps get the fan
#   spinning). The default is 0.100 seconds.
#off_below: 0.0
#   The minimum input speed which will power the fan (expressed as a
#   value from 0.0 to 1.0). When a speed lower than off_below is
#   requested the fan will instead be turned off. This setting may be
#   used to prevent fan stalls and to ensure kick starts are
#   effective. The default is 0.0.
#
#   This setting should be recalibrated whenever max_power is adjusted.
#   To calibrate this setting, start with off_below set to 0.0 and the
#   fan spinning. Gradually lower the fan speed to determine the lowest
#   input speed which reliably drives the fan without stalls. Set
#   off_below to the duty cycle corresponding to this value (for
#   example, 12% -> 0.12) or slightly higher.
#tachometer_pin:
#   Tachometer input pin for monitoring fan speed. A pullup is generally
#   required. This parameter is optional.
#tachometer_ppr: 2
#   When tachometer_pin is specified, this is the number of pulses per
#   revolution of the tachometer signal. For a BLDC fan this is
#   normally half the number of poles. The default is 2.
#tachometer_poll_interval: 0.0015
#   When tachometer_pin is specified, this is the polling period of the
#   tachometer pin, in seconds. The default is 0.0015, which is fast
#   enough for fans below 10000 RPM at 2 PPR. This must be smaller than
#   30/(tachometer_ppr*rpm), with some margin, where rpm is the
#   maximum speed (in RPM) of the fan.
```

### [heater_fan]

Heater cooling fans (one may define any number of sections with a
"heater_fan" prefix). A "heater fan" is a fan that will be enabled
whenever its associated heater is active. By default, a heater_fan has
a shutdown_speed equal to max_power.

```
[heater_fan my_nozzle_fan]
#pin:
#max_power:
#shutdown_speed:
#cycle_time:
#hardware_pwm:
#kick_start_time:
#off_below:
#tachometer_pin:
#tachometer_ppr:
#tachometer_poll_interval:
#   See the "fan" section for a description of the above parameters.
#heater: extruder
#   Name of the config section defining the heater that this fan is
#   associated with. If a comma separated list of heater names is
#   provided here, then the fan will be enabled when any of the given
#   heaters are enabled. The default is "extruder".
#heater_temp: 50.0
#   A temperature (in Celsius) that the heater must drop below before
#   the fan is disabled. The default is 50 Celsius.
#fan_speed: 1.0
#   The fan speed (expressed as a value from 0.0 to 1.0) that the fan
#   will be set to when its associated heater is enabled. The default
#   is 1.0
```

### [controller_fan]

Controller cooling fan (one may define any number of sections with a
"controller_fan" prefix). A "controller fan" is a fan that will be
enabled whenever its associated heater or its associated stepper
driver is active. The fan will stop whenever an idle_timeout is
reached to ensure no overheating will occur after deactivating a
watched component.

```
[controller_fan my_controller_fan]
#pin:
#max_power:
#shutdown_speed:
#cycle_time:
#hardware_pwm:
#kick_start_time:
#off_below:
#tachometer_pin:
#tachometer_ppr:
#tachometer_poll_interval:
#   See the "fan" section for a description of the above parameters.
#fan_speed: 1.0
#   The fan speed (expressed as a value from 0.0 to 1.0) that the fan
#   will be set to when a heater or stepper driver is active.
#   The default is 1.0
#idle_timeout:
#   The amount of time (in seconds) after a stepper driver or heater
#   was active and the fan should be kept running. The default
#   is 30 seconds.
#idle_speed:
#   The fan speed (expressed as a value from 0.0 to 1.0) that the fan
#   will be set to when a heater or stepper driver was active and
#   before the idle_timeout is reached. The default is fan_speed.
#heater:
#stepper:
#   Name of the config section defining the heater/stepper that this fan
#   is associated with. If a comma separated list of heater/stepper names
#   is provided here, then the fan will be enabled when any of the given
#   heaters/steppers are enabled. The default heater is "extruder", the
#   default stepper is all of them.
```

### [temperature_fan]

Temperature-triggered cooling fans (one may define any number of
sections with a "temperature_fan" prefix). A "temperature fan" is a
fan that will be enabled whenever its associated sensor is above a set
temperature. By default, a temperature_fan has a shutdown_speed equal
to max_power.

See the [command reference](G-Codes.md#temperature-fan-commands) for
additional information.

```
[temperature_fan my_temp_fan]
#pin:
#max_power:
#shutdown_speed:
#cycle_time:
#hardware_pwm:
#kick_start_time:
#off_below:
#tachometer_pin:
#tachometer_ppr:
#tachometer_poll_interval:
#   See the "fan" section for a description of the above parameters.
#sensor_type:
#sensor_pin:
#control:
#pid_Kp:
#pid_Ki:
#pid_Kd:
#pid_deriv_time:
#max_delta:
#min_temp:
#max_temp:
#   See the "extruder" section for a description of the above parameters.
#target_temp: 40.0
#   A temperature (in Celsius) that will be the target temperature.
#   The default is 40 degrees.
#max_speed: 1.0
#   The fan speed (expressed as a value from 0.0 to 1.0) that the fan
#   will be set to when the sensor temperature exceeds the set value.
#   The default is 1.0.
#min_speed: 0.3
#   The minimum fan speed (expressed as a value from 0.0 to 1.0) that
#   the fan will be set to for PID temperature fans.
#   The default is 0.3.
#gcode_id:
#   If set, the temperature will be reported in M105 queries using the
#   given id. The default is to not report the temperature via M105.
```

### [fan_generic]

Manually controlled fan (one may define any number of sections with a
"fan_generic" prefix). The speed of a manually controlled fan is set
with the SET_FAN_SPEED
[gcode command](G-Codes.md#manually-controlled-fans-commands).

```
[fan_generic extruder_partfan]
#pin:
#max_power:
#shutdown_speed:
#cycle_time:
#hardware_pwm:
#kick_start_time:
#off_below:
#tachometer_pin:
#tachometer_ppr:
#tachometer_poll_interval:
#   See the "fan" section for a description of the above parameters.
```

## Additional servos, LEDs, buttons, and other pins

### [servo]

Servos (one may define any number of sections with a "servo"
prefix). The servos may be controlled using the SET_SERVO
[g-code command](G-Codes.md#servo-commands). For example: SET_SERVO
SERVO=my_servo ANGLE=180

```
[servo my_servo]
pin:
#   PWM output pin controlling the servo. This parameter must be
#   provided.
#maximum_servo_angle: 180
#   The maximum angle (in degrees) that this servo can be set to. The
#   default is 180 degrees.
#minimum_pulse_width: 0.001
#   The minimum pulse width time (in seconds). This should correspond
#   with an angle of 0 degrees. The default is 0.001 seconds.
#maximum_pulse_width: 0.002
#   The maximum pulse width time (in seconds). This should correspond
#   with an angle of maximum_servo_angle. The default is 0.002
#   seconds.
#initial_angle:
#   Initial angle (in degrees) to set the servo to. The default is to
#   not send any signal at startup.
#initial_pulse_width:
#   Initial pulse width time (in seconds) to set the servo to. (This
#   is only valid if initial_angle is not set.) The default is to not
#   send any signal at startup.
```

### [neopixel]

Neopixel (aka WS2812) LED support (one may define any number of
sections with a "neopixel" prefix). One may set the LED color via
"SET_LED LED=my_neopixel RED=0.1 GREEN=0.1 BLUE=0.1" type extended
[g-code commands](G-Codes.md#neopixel-and-dotstar-commands).

```
[neopixel my_neopixel]
pin:
#   The pin connected to the neopixel. This parameter must be
#   provided.
#chain_count:
#   The number of Neopixel chips that are "daisy chained" to the
#   provided pin. The default is 1 (which indicates only a single
#   Neopixel is connected to the pin).
#color_order: GRB
#   Set the pixel order required by the LED hardware. Options are GRB,
#   RGB, GRBW, or RGBW. The default is GRB.
#initial_RED: 0.0
#initial_GREEN: 0.0
#initial_BLUE: 0.0
#initial_WHITE: 0.0
#   Sets the initial LED color of the Neopixel. Each value should be
#   between 0.0 and 1.0. The WHITE option is only available on RGBW
#   LEDs. The default for each color is 0.
```

### [dotstar]

Dotstar (aka APA102) LED support (one may define any number of
sections with a "dotstar" prefix). One may set the LED color via
"SET_LED LED=my_dotstar RED=0.1 GREEN=0.1 BLUE=0.1" type extended
[g-code commands](G-Codes.md#neopixel-and-dotstar-commands).

```
[dotstar my_dotstar]
data_pin:
#   The pin connected to the data line of the dotstar. This parameter
#   must be provided.
clock_pin:
#   The pin connected to the clock line of the dotstar. This parameter
#   must be provided.
#chain_count:
#initial_RED: 0.0
#initial_GREEN: 0.0
#initial_BLUE: 0.0
#   See the "neopixel" section for information on these parameters.
```

### [PCA9533]

PCA9533 LED support. The PCA9533 is used on the mightyboard.

```
[pca9533 my_pca9533]
#i2c_address: 98
#   The i2c address that the chip is using on the i2c bus. Use 98 for
#   the PCA9533/1, 99 for the PCA9533/2. The default is 98.
#i2c_mcu:
#i2c_bus:
#i2c_speed:
#   See the "common I2C settings" section for a description of the
#   above parameters.
#initial_RED: 0
#initial_GREEN: 0
#initial_BLUE: 0
#initial_WHITE: 0
#   The PCA9533 only supports 1 or 0. The default is 0. On the
#   mightyboard, the white led is not populated.
#   Use GCODE to modify led values after startup.
#   set_led led=my_pca9533 red=1 green=1 blue=1
```

### [gcode_button]

Execute gcode when a button is pressed or released (or when a pin
changes state). You can check the state of the button by using
`QUERY_BUTTON button=my_gcode_button`.

```
[gcode_button my_gcode_button]
pin:
#   The pin on which the button is connected. This parameter must be
#   provided.
#analog_range:
#   Two comma separated resistances (in Ohms) specifying the minimum
#   and maximum resistance range for the button. If analog_range is
#   provided then the pin must be an analog capable pin. The default
#   is to use digital gpio for the button.
#analog_pullup_resistor:
#   The pullup resistance (in Ohms) when analog_range is specified.
#   The default is 4700 ohms.
#press_gcode:
#   A list of G-Code commands to execute when the button is pressed.
#   G-Code templates are supported. This parameter must be provided.
#release_gcode:
#   A list of G-Code commands to execute when the button is released.
#   G-Code templates are supported. The default is to not run any
#   commands on a button release.
```

### [output_pin]

Run-time configurable output pins (one may define any number of
sections with an "output_pin" prefix). Pins configured here will be
setup as output pins and one may modify them at run-time using
"SET_PIN PIN=my_pin VALUE=.1" type extended
[g-code commands](G-Codes.md#custom-pin-commands).

```
[output_pin my_pin]
pin:
#   The pin to configure as an output. This parameter must be
#   provided.
#pwm: False
#   Set if the output pin should be capable of pulse-width-modulation.
#   If this is true, the value fields should be between 0 and 1; if it
#   is false the value fields should be either 0 or 1. The default is
#   False.
#static_value:
#   If this is set, then the pin is assigned to this value at startup
#   and the pin can not be changed during runtime. A static pin uses
#   slightly less ram in the micro-controller. The default is to use
#   runtime configuration of pins.
#value:
#   The value to initially set the pin to during MCU configuration.
#   The default is 0 (for low voltage).
#shutdown_value:
#   The value to set the pin to on an MCU shutdown event. The default
#   is 0 (for low voltage).
#maximum_mcu_duration:
#   The maximum duration a non-shutdown value may be driven by the MCU
#   without an acknowledge from the host.
#   If host can not keep up with an update, the MCU will shutdown
#   and set all pins to their respective shutdown values.
#   Default: 0 (disabled)
#   Usual values are around 5 seconds.
#cycle_time: 0.100
#   The amount of time (in seconds) per PWM cycle. It is recommended
#   this be 10 milliseconds or greater when using software based PWM.
#   The default is 0.100 seconds for pwm pins.
#hardware_pwm: False
#   Enable this to use hardware PWM instead of software PWM. When
#   using hardware PWM the actual cycle time is constrained by the
#   implementation and may be significantly different than the
#   requested cycle_time. The default is False.
#scale:
#   This parameter can be used to alter how the 'value' and
#   'shutdown_value' parameters are interpreted for pwm pins. If
#   provided, then the 'value' parameter should be between 0.0 and
#   'scale'. This may be useful when configuring a PWM pin that
#   controls a stepper voltage reference. The 'scale' can be set to
#   the equivalent stepper amperage if the PWM were fully enabled, and
#   then the 'value' parameter can be specified using the desired
#   amperage for the stepper. The default is to not scale the 'value'
#   parameter.
```

### [static_digital_output]

Statically configured digital output pins (one may define any number
of sections with a "static_digital_output" prefix). Pins configured
here will be setup as a GPIO output during MCU configuration. They can
not be changed at run-time.

```
[static_digital_output my_output_pins]
pins:
#   A comma separated list of pins to be set as GPIO output pins. The
#   pin will be set to a high level unless the pin name is prefaced
#   with "!". This parameter must be provided.
```

### [multi_pin]

Multiple pin outputs (one may define any number of sections with a
"multi_pin" prefix). A multi_pin output creates an internal pin alias
that can modify multiple output pins each time the alias pin is
set. For example, one could define a "[multi_pin my_fan]" object
containing two pins and then set "pin=multi_pin:my_fan" in the "[fan]"
section - on each fan change both output pins would be updated. These
aliases may not be used with stepper motor pins.

```
[multi_pin my_multi_pin]
pins:
#   A comma separated list of pins associated with this alias. This
#   parameter must be provided.
```

## TMC stepper driver configuration

Configuration of Trinamic stepper motor drivers in UART/SPI mode.
Additional information is in the [TMC Drivers guide](TMC_Drivers.md)
and in the [command reference](G-Codes.md#tmc-stepper-drivers).

### [tmc2130]

Configure a TMC2130 stepper motor driver via SPI bus. To use this
feature, define a config section with a "tmc2130" prefix followed by
the name of the corresponding stepper config section (for example,
"[tmc2130 stepper_x]").

```
[tmc2130 stepper_x]
cs_pin:
#   The pin corresponding to the TMC2130 chip select line. This pin
#   will be set to low at the start of SPI messages and raised to high
#   after the message completes. This parameter must be provided.
#spi_speed:
#spi_bus:
#spi_software_sclk_pin:
#spi_software_mosi_pin:
#spi_software_miso_pin:
#   See the "common SPI settings" section for a description of the
#   above parameters.
#chain_position:
#chain_length:
#   These parameters configure an SPI daisy chain. The two parameters
#   define the stepper position in the chain and the total chain length.
#   Position 1 corresponds to the stepper that connects to the MOSI signal.
#   The default is to not use an SPI daisy chain.
#interpolate: True
#   If true, enable step interpolation (the driver will internally
#   step at a rate of 256 micro-steps). This interpolation does
#   introduce a small systemic positional deviation - see
#   TMC_Drivers.md for details. The default is True.
run_current:
#   The amount of current (in amps RMS) to configure the driver to use
#   during stepper movement. This parameter must be provided.
#hold_current:
#   The amount of current (in amps RMS) to configure the driver to use
#   when the stepper is not moving. Setting a hold_current is not
#   recommended (see TMC_Drivers.md for details). The default is to
#   not reduce the current.
#sense_resistor: 0.110
#   The resistance (in ohms) of the motor sense resistor. The default
#   is 0.110 ohms.
#stealthchop_threshold: 0
#   The velocity (in mm/s) to set the "stealthChop" threshold to. When
#   set, "stealthChop" mode will be enabled if the stepper motor
#   velocity is below this value. The default is 0, which disables
#   "stealthChop" mode.
#driver_IHOLDDELAY: 8
#driver_TPOWERDOWN: 0
#driver_TBL: 1
#driver_TOFF: 4
#driver_HEND: 7
#driver_HSTRT: 0
#driver_PWM_AUTOSCALE: True
#driver_PWM_FREQ: 1
#driver_PWM_GRAD: 4
#driver_PWM_AMPL: 128
#driver_SGT: 0
#   Set the given register during the configuration of the TMC2130
#   chip. This may be used to set custom motor parameters. The
#   defaults for each parameter are next to the parameter name in the
#   above list.
#diag0_pin:
#diag1_pin:
#   The micro-controller pin attached to one of the DIAG lines of the
#   TMC2130 chip. Only a single diag pin should be specified. The pin
#   is "active low" and is thus normally prefaced with "^!". Setting
#   this creates a "tmc2130_stepper_x:virtual_endstop" virtual pin
#   which may be used as the stepper's endstop_pin. Doing this enables
#   "sensorless homing". (Be sure to also set driver_SGT to an
#   appropriate sensitivity value.) The default is to not enable
#   sensorless homing.
```

### [tmc2208]

Configure a TMC2208 (or TMC2224) stepper motor driver via single wire
UART. To use this feature, define a config section with a "tmc2208"
prefix followed by the name of the corresponding stepper config
section (for example, "[tmc2208 stepper_x]").

```
[tmc2208 stepper_x]
uart_pin:
#   The pin connected to the TMC2208 PDN_UART line. This parameter
#   must be provided.
#tx_pin:
#   If using separate receive and transmit lines to communicate with
#   the driver then set uart_pin to the receive pin and tx_pin to the
#   transmit pin. The default is to use uart_pin for both reading and
#   writing.
#select_pins:
#   A comma separated list of pins to set prior to accessing the
#   tmc2208 UART. This may be useful for configuring an analog mux for
#   UART communication. The default is to not configure any pins.
#interpolate: True
#   If true, enable step interpolation (the driver will internally
#   step at a rate of 256 micro-steps). This interpolation does
#   introduce a small systemic positional deviation - see
#   TMC_Drivers.md for details. The default is True.
run_current:
#   The amount of current (in amps RMS) to configure the driver to use
#   during stepper movement. This parameter must be provided.
#hold_current:
#   The amount of current (in amps RMS) to configure the driver to use
#   when the stepper is not moving. Setting a hold_current is not
#   recommended (see TMC_Drivers.md for details). The default is to
#   not reduce the current.
#sense_resistor: 0.110
#   The resistance (in ohms) of the motor sense resistor. The default
#   is 0.110 ohms.
#stealthchop_threshold: 0
#   The velocity (in mm/s) to set the "stealthChop" threshold to. When
#   set, "stealthChop" mode will be enabled if the stepper motor
#   velocity is below this value. The default is 0, which disables
#   "stealthChop" mode.
#driver_IHOLDDELAY: 8
#driver_TPOWERDOWN: 20
#driver_TBL: 2
#driver_TOFF: 3
#driver_HEND: 0
#driver_HSTRT: 5
#driver_PWM_AUTOGRAD: True
#driver_PWM_AUTOSCALE: True
#driver_PWM_LIM: 12
#driver_PWM_REG: 8
#driver_PWM_FREQ: 1
#driver_PWM_GRAD: 14
#driver_PWM_OFS: 36
#   Set the given register during the configuration of the TMC2208
#   chip. This may be used to set custom motor parameters. The
#   defaults for each parameter are next to the parameter name in the
#   above list.
```

### [tmc2209]

Configure a TMC2209 stepper motor driver via single wire UART. To use
this feature, define a config section with a "tmc2209" prefix followed
by the name of the corresponding stepper config section (for example,
"[tmc2209 stepper_x]").

```
[tmc2209 stepper_x]
uart_pin:
#tx_pin:
#select_pins:
#interpolate: True
run_current:
#hold_current:
#sense_resistor: 0.110
#stealthchop_threshold: 0
#   See the "tmc2208" section for the definition of these parameters.
#uart_address:
#   The address of the TMC2209 chip for UART messages (an integer
#   between 0 and 3). This is typically used when multiple TMC2209
#   chips are connected to the same UART pin. The default is zero.
#driver_IHOLDDELAY: 8
#driver_TPOWERDOWN: 20
#driver_TBL: 2
#driver_TOFF: 3
#driver_HEND: 0
#driver_HSTRT: 5
#driver_PWM_AUTOGRAD: True
#driver_PWM_AUTOSCALE: True
#driver_PWM_LIM: 12
#driver_PWM_REG: 8
#driver_PWM_FREQ: 1
#driver_PWM_GRAD: 14
#driver_PWM_OFS: 36
#driver_SGTHRS: 0
#   Set the given register during the configuration of the TMC2209
#   chip. This may be used to set custom motor parameters. The
#   defaults for each parameter are next to the parameter name in the
#   above list.
#diag_pin:
#   The micro-controller pin attached to the DIAG line of the TMC2209
#   chip. The pin is normally prefaced with "^" to enable a pullup.
#   Setting this creates a "tmc2209_stepper_x:virtual_endstop" virtual
#   pin which may be used as the stepper's endstop_pin. Doing this
#   enables "sensorless homing". (Be sure to also set driver_SGTHRS to
#   an appropriate sensitivity value.) The default is to not enable
#   sensorless homing.
```

### [tmc2660]

Configure a TMC2660 stepper motor driver via SPI bus. To use this
feature, define a config section with a tmc2660 prefix followed by the
name of the corresponding stepper config section (for example,
"[tmc2660 stepper_x]").

```
[tmc2660 stepper_x]
cs_pin:
#   The pin corresponding to the TMC2660 chip select line. This pin
#   will be set to low at the start of SPI messages and set to high
#   after the message transfer completes. This parameter must be
#   provided.
#spi_speed: 4000000
#   SPI bus frequency used to communicate with the TMC2660 stepper
#   driver. The default is 4000000.
#spi_bus:
#spi_software_sclk_pin:
#spi_software_mosi_pin:
#spi_software_miso_pin:
#   See the "common SPI settings" section for a description of the
#   above parameters.
#interpolate: True
#   If true, enable step interpolation (the driver will internally
#   step at a rate of 256 micro-steps). This only works if microsteps
#   is set to 16. Interpolation does introduce a small systemic
#   positional deviation - see TMC_Drivers.md for details. The default
#   is True.
run_current:
#   The amount of current (in amps RMS) used by the driver during
#   stepper movement. This parameter must be provided.
#sense_resistor:
#   The resistance (in ohms) of the motor sense resistor. This
#   parameter must be provided.
#idle_current_percent: 100
#   The percentage of the run_current the stepper driver will be
#   lowered to when the idle timeout expires (you need to set up the
#   timeout using a [idle_timeout] config section). The current will
#   be raised again once the stepper has to move again. Make sure to
#   set this to a high enough value such that the steppers do not lose
#   their position. There is also small delay until the current is
#   raised again, so take this into account when commanding fast moves
#   while the stepper is idling. The default is 100 (no reduction).
#driver_TBL: 2
#driver_RNDTF: 0
#driver_HDEC: 0
#driver_CHM: 0
#driver_HEND: 3
#driver_HSTRT: 3
#driver_TOFF: 4
#driver_SEIMIN: 0
#driver_SEDN: 0
#driver_SEMAX: 0
#driver_SEUP: 0
#driver_SEMIN: 0
#driver_SFILT: 0
#driver_SGT: 0
#driver_SLPH: 0
#driver_SLPL: 0
#driver_DISS2G: 0
#driver_TS2G: 3
#   Set the given parameter during the configuration of the TMC2660
#   chip. This may be used to set custom driver parameters. The
#   defaults for each parameter are next to the parameter name in the
#   list above. See the TMC2660 datasheet about what each parameter
#   does and what the restrictions on parameter combinations are. Be
#   especially aware of the CHOPCONF register, where setting CHM to
#   either zero or one will lead to layout changes (the first bit of
#   HDEC) is interpreted as the MSB of HSTRT in this case).
```

### [tmc5160]

Configure a TMC5160 stepper motor driver via SPI bus. To use this
feature, define a config section with a "tmc5160" prefix followed by
the name of the corresponding stepper config section (for example,
"[tmc5160 stepper_x]").

```
[tmc5160 stepper_x]
cs_pin:
#   The pin corresponding to the TMC5160 chip select line. This pin
#   will be set to low at the start of SPI messages and raised to high
#   after the message completes. This parameter must be provided.
#spi_speed:
#spi_bus:
#spi_software_sclk_pin:
#spi_software_mosi_pin:
#spi_software_miso_pin:
#   See the "common SPI settings" section for a description of the
#   above parameters.
#chain_position:
#chain_length:
#   These parameters configure an SPI daisy chain. The two parameters
#   define the stepper position in the chain and the total chain length.
#   Position 1 corresponds to the stepper that connects to the MOSI signal.
#   The default is to not use an SPI daisy chain.
#interpolate: True
#   If true, enable step interpolation (the driver will internally
#   step at a rate of 256 micro-steps). The default is True.
run_current:
#   The amount of current (in amps RMS) to configure the driver to use
#   during stepper movement. This parameter must be provided.
#hold_current:
#   The amount of current (in amps RMS) to configure the driver to use
#   when the stepper is not moving. Setting a hold_current is not
#   recommended (see TMC_Drivers.md for details). The default is to
#   not reduce the current.
#sense_resistor: 0.075
#   The resistance (in ohms) of the motor sense resistor. The default
#   is 0.075 ohms.
#stealthchop_threshold: 0
#   The velocity (in mm/s) to set the "stealthChop" threshold to. When
#   set, "stealthChop" mode will be enabled if the stepper motor
#   velocity is below this value. The default is 0, which disables
#   "stealthChop" mode.
#driver_IHOLDDELAY: 6
#driver_TPOWERDOWN: 10
#driver_TBL: 2
#driver_TOFF: 3
#driver_HEND: 2
#driver_HSTRT: 5
#driver_FD3: 0
#driver_TPFD: 4
#driver_CHM: 0
#driver_VHIGHFS: 0
#driver_VHIGHCHM: 0
#driver_DISS2G: 0
#driver_DISS2VS: 0
#driver_PWM_AUTOSCALE: True
#driver_PWM_AUTOGRAD: True
#driver_PWM_FREQ: 0
#driver_FREEWHEEL: 0
#driver_PWM_GRAD: 0
#driver_PWM_OFS: 30
#driver_PWM_REG: 4
#driver_PWM_LIM: 12
#driver_SGT: 0
#driver_SEMIN: 0
#driver_SEUP: 0
#driver_SEMAX: 0
#driver_SEDN: 0
#driver_SEIMIN: 0
#driver_SFILT: 0
#   Set the given register during the configuration of the TMC5160
#   chip. This may be used to set custom motor parameters. The
#   defaults for each parameter are next to the parameter name in the
#   above list.
#diag0_pin:
#diag1_pin:
#   The micro-controller pin attached to one of the DIAG lines of the
#   TMC5160 chip. Only a single diag pin should be specified. The pin
#   is "active low" and is thus normally prefaced with "^!". Setting
#   this creates a "tmc5160_stepper_x:virtual_endstop" virtual pin
#   which may be used as the stepper's endstop_pin. Doing this enables
#   "sensorless homing". (Be sure to also set driver_SGT to an
#   appropriate sensitivity value.) The default is to not enable
#   sensorless homing.
```

## Run-time stepper motor current configuration

### [ad5206]

Statically configured AD5206 digipots connected via SPI bus (one may
define any number of sections with an "ad5206" prefix).

```
[ad5206 my_digipot]
enable_pin:
#   The pin corresponding to the AD5206 chip select line. This pin
#   will be set to low at the start of SPI messages and raised to high
#   after the message completes. This parameter must be provided.
#spi_speed:
#spi_bus:
#spi_software_sclk_pin:
#spi_software_mosi_pin:
#spi_software_miso_pin:
#   See the "common SPI settings" section for a description of the
#   above parameters.
#channel_1:
#channel_2:
#channel_3:
#channel_4:
#channel_5:
#channel_6:
#   The value to statically set the given AD5206 channel to. This is
#   typically set to a number between 0.0 and 1.0 with 1.0 being the
#   highest resistance and 0.0 being the lowest resistance. However,
#   the range may be changed with the 'scale' parameter (see below).
#   If a channel is not specified then it is left unconfigured.
#scale:
#   This parameter can be used to alter how the 'channel_x' parameters
#   are interpreted. If provided, then the 'channel_x' parameters
#   should be between 0.0 and 'scale'. This may be useful when the
#   AD5206 is used to set stepper voltage references. The 'scale' can
#   be set to the equivalent stepper amperage if the AD5206 were at
#   its highest resistance, and then the 'channel_x' parameters can be
#   specified using the desired amperage value for the stepper. The
#   default is to not scale the 'channel_x' parameters.
```

### [mcp4451]

Statically configured MCP4451 digipot connected via I2C bus (one may
define any number of sections with an "mcp4451" prefix).

```
[mcp4451 my_digipot]
i2c_address:
#   The i2c address that the chip is using on the i2c bus. This
#   parameter must be provided.
#i2c_mcu:
#i2c_bus:
#i2c_speed:
#   See the "common I2C settings" section for a description of the
#   above parameters.
#wiper_0:
#wiper_1:
#wiper_2:
#wiper_3:
#   The value to statically set the given MCP4451 "wiper" to. This is
#   typically set to a number between 0.0 and 1.0 with 1.0 being the
#   highest resistance and 0.0 being the lowest resistance. However,
#   the range may be changed with the 'scale' parameter (see below).
#   If a wiper is not specified then it is left unconfigured.
#scale:
#   This parameter can be used to alter how the 'wiper_x' parameters
#   are interpreted. If provided, then the 'wiper_x' parameters should
#   be between 0.0 and 'scale'. This may be useful when the MCP4451 is
#   used to set stepper voltage references. The 'scale' can be set to
#   the equivalent stepper amperage if the MCP4451 were at its highest
#   resistance, and then the 'wiper_x' parameters can be specified
#   using the desired amperage value for the stepper. The default is
#   to not scale the 'wiper_x' parameters.
```

### [mcp4728]

Statically configured MCP4728 digital-to-analog converter connected
via I2C bus (one may define any number of sections with an "mcp4728"
prefix).

```
[mcp4728 my_dac]
#i2c_address: 96
#   The i2c address that the chip is using on the i2c bus. The default
#   is 96.
#i2c_mcu:
#i2c_bus:
#i2c_speed:
#   See the "common I2C settings" section for a description of the
#   above parameters.
#channel_a:
#channel_b:
#channel_c:
#channel_d:
#   The value to statically set the given MCP4728 channel to. This is
#   typically set to a number between 0.0 and 1.0 with 1.0 being the
#   highest voltage (2.048V) and 0.0 being the lowest voltage.
#   However, the range may be changed with the 'scale' parameter (see
#   below). If a channel is not specified then it is left
#   unconfigured.
#scale:
#   This parameter can be used to alter how the 'channel_x' parameters
#   are interpreted. If provided, then the 'channel_x' parameters
#   should be between 0.0 and 'scale'. This may be useful when the
#   MCP4728 is used to set stepper voltage references. The 'scale' can
#   be set to the equivalent stepper amperage if the MCP4728 were at
#   its highest voltage (2.048V), and then the 'channel_x' parameters
#   can be specified using the desired amperage value for the
#   stepper. The default is to not scale the 'channel_x' parameters.
```

### [mcp4018]

Statically configured MCP4018 digipot connected via two gpio "bit
banging" pins (one may define any number of sections with an "mcp4018"
prefix).

```
[mcp4018 my_digipot]
scl_pin:
#   The SCL "clock" pin. This parameter must be provided.
sda_pin:
#   The SDA "data" pin. This parameter must be provided.
wiper:
#   The value to statically set the given MCP4018 "wiper" to. This is
#   typically set to a number between 0.0 and 1.0 with 1.0 being the
#   highest resistance and 0.0 being the lowest resistance. However,
#   the range may be changed with the 'scale' parameter (see below).
#   This parameter must be provided.
#scale:
#   This parameter can be used to alter how the 'wiper' parameter is
#   interpreted. If provided, then the 'wiper' parameter should be
#   between 0.0 and 'scale'. This may be useful when the MCP4018 is
#   used to set stepper voltage references. The 'scale' can be set to
#   the equivalent stepper amperage if the MCP4018 is at its highest
#   resistance, and then the 'wiper' parameter can be specified using
#   the desired amperage value for the stepper. The default is to not
#   scale the 'wiper' parameter.
```

## Display support

### [display]

Support for a display attached to the micro-controller.

```
[display]
lcd_type:
#   The type of LCD chip in use. This may be "hd44780", "hd44780_spi",
#   "st7920", "emulated_st7920", "uc1701", "ssd1306", or "sh1106".
#   See the display sections below for information on each type and
#   additional parameters they provide. This parameter must be
#   provided.
#display_group:
#   The name of the display_data group to show on the display. This
#   controls the content of the screen (see the "display_data" section
#   for more information). The default is _default_20x4 for hd44780
#   displays and _default_16x4 for other displays.
#menu_timeout:
#   Timeout for menu. Being inactive this amount of seconds will
#   trigger menu exit or return to root menu when having autorun
#   enabled. The default is 0 seconds (disabled)
#menu_root:
#   Name of the main menu section to show when clicking the encoder
#   on the home screen. The defaults is __main, and this shows the
#   the default menus as defined in klippy/extras/display/menu.cfg
#menu_reverse_navigation:
#   When enabled it will reverse up and down directions for list
#   navigation. The default is False. This parameter is optional.
#encoder_pins:
#   The pins connected to encoder. 2 pins must be provided when using
#   encoder. This parameter must be provided when using menu.
#encoder_steps_per_detent:
#   How many steps the encoder emits per detent ("click"). If the
#   encoder takes two detents to move between entries or moves two
#   entries from one detent, try changing this. Allowed values are 2
#   (half-stepping) or 4 (full-stepping). The default is 4.
#click_pin:
#   The pin connected to 'enter' button or encoder 'click'. This
#   parameter must be provided when using menu. The presence of an
#   'analog_range_click_pin' config parameter turns this parameter
#   from digital to analog.
#back_pin:
#   The pin connected to 'back' button. This parameter is optional,
#   menu can be used without it. The presence of an
#   'analog_range_back_pin' config parameter turns this parameter from
#   digital to analog.
#up_pin:
#   The pin connected to 'up' button. This parameter must be provided
#   when using menu without encoder. The presence of an
#   'analog_range_up_pin' config parameter turns this parameter from
#   digital to analog.
#down_pin:
#   The pin connected to 'down' button. This parameter must be
#   provided when using menu without encoder. The presence of an
#   'analog_range_down_pin' config parameter turns this parameter from
#   digital to analog.
#kill_pin:
#   The pin connected to 'kill' button. This button will call
#   emergency stop. The presence of an 'analog_range_kill_pin' config
#   parameter turns this parameter from digital to analog.
#analog_pullup_resistor: 4700
#   The resistance (in ohms) of the pullup attached to the analog
#   button. The default is 4700 ohms.
#analog_range_click_pin:
#   The resistance range for a 'enter' button. Range minimum and
#   maximum comma-separated values must be provided when using analog
#   button.
#analog_range_back_pin:
#   The resistance range for a 'back' button. Range minimum and
#   maximum comma-separated values must be provided when using analog
#   button.
#analog_range_up_pin:
#   The resistance range for a 'up' button. Range minimum and maximum
#   comma-separated values must be provided when using analog button.
#analog_range_down_pin:
#   The resistance range for a 'down' button. Range minimum and
#   maximum comma-separated values must be provided when using analog
#   button.
#analog_range_kill_pin:
#   The resistance range for a 'kill' button. Range minimum and
#   maximum comma-separated values must be provided when using analog
#   button.
```

### hd44780 display

Information on configuring hd44780 displays (which is used in
"RepRapDiscount 2004 Smart Controller" type displays).

```
[display]
lcd_type: hd44780
#   Set to "hd44780" for hd44780 displays.
rs_pin:
e_pin:
d4_pin:
d5_pin:
d6_pin:
d7_pin:
#   The pins connected to an hd44780 type lcd. These parameters must
#   be provided.
#hd44780_protocol_init: True
#   Perform 8-bit/4-bit protocol initialization on an hd44780 display.
#   This is necessary on real hd44780 devices. However, one may need
#   to disable this on some "clone" devices. The default is True.
#line_length:
#   Set the number of characters per line for an hd44780 type lcd.
#   Possible values are 20 (default) and 16. The number of lines is
#   fixed to 4.
...
```

### hd44780_spi display

Information on configuring an hd44780_spi display - a 20x04 display
controlled via a hardware "shift register" (which is used in
mightyboard based printers).

```
[display]
lcd_type: hd44780_spi
#   Set to "hd44780_spi" for hd44780_spi displays.
latch_pin:
spi_software_sclk_pin:
spi_software_mosi_pin:
spi_software_miso_pin:
#   The pins connected to the shift register controlling the display.
#   The spi_software_miso_pin needs to be set to an unused pin of the
#   printer mainboard as the shift register does not have a MISO pin,
#   but the software spi implementation requires this pin to be
#   configured.
#hd44780_protocol_init: True
#   Perform 8-bit/4-bit protocol initialization on an hd44780 display.
#   This is necessary on real hd44780 devices. However, one may need
#   to disable this on some "clone" devices. The default is True.
#line_length:
#   Set the number of characters per line for an hd44780 type lcd.
#   Possible values are 20 (default) and 16. The number of lines is
#   fixed to 4.
...
```

### st7920 display

Information on configuring st7920 displays (which is used in
"RepRapDiscount 12864 Full Graphic Smart Controller" type displays).

```
[display]
lcd_type: st7920
#   Set to "st7920" for st7920 displays.
cs_pin:
sclk_pin:
sid_pin:
#   The pins connected to an st7920 type lcd. These parameters must be
#   provided.
...
```

### emulated_st7920 display

Information on configuring an emulated st7920 display - found in some
"2.4 inch touchscreen devices" and similar.

```
[display]
lcd_type: emulated_st7920
#   Set to "emulated_st7920" for emulated_st7920 displays.
en_pin:
spi_software_sclk_pin:
spi_software_mosi_pin:
spi_software_miso_pin:
#   The pins connected to an emulated_st7920 type lcd. The en_pin
#   corresponds to the cs_pin of the st7920 type lcd,
#   spi_software_sclk_pin corresponds to sclk_pin and
#   spi_software_mosi_pin corresponds to sid_pin. The
#   spi_software_miso_pin needs to be set to an unused pin of the
#   printer mainboard as the st7920 as no MISO pin but the software
#   spi implementation requires this pin to be configured.
...
```

### uc1701 display

Information on configuring uc1701 displays (which is used in "MKS Mini
12864" type displays).

```
[display]
lcd_type: uc1701
#   Set to "uc1701" for uc1701 displays.
cs_pin:
a0_pin:
#   The pins connected to a uc1701 type lcd. These parameters must be
#   provided.
#rst_pin:
#   The pin connected to the "rst" pin on the lcd. If it is not
#   specified then the hardware must have a pull-up on the
#   corresponding lcd line.
#contrast:
#   The contrast to set. The value may range from 0 to 63 and the
#   default is 40.
...
```

### ssd1306 and sh1106 displays

Information on configuring ssd1306 and sh1106 displays.

```
[display]
lcd_type:
#   Set to either "ssd1306" or "sh1106" for the given display type.
#i2c_mcu:
#i2c_bus:
#i2c_speed:
#   Optional parameters available for displays connected via an i2c
#   bus. See the "common I2C settings" section for a description of
#   the above parameters.
#cs_pin:
#dc_pin:
#spi_speed:
#spi_bus:
#spi_software_sclk_pin:
#spi_software_mosi_pin:
#spi_software_miso_pin:
#   The pins connected to the lcd when in "4-wire" spi mode. See the
#   "common SPI settings" section for a description of the parameters
#   that start with "spi_". The default is to use i2c mode for the
#   display.
#reset_pin:
#   A reset pin may be specified on the display. If it is not
#   specified then the hardware must have a pull-up on the
#   corresponding lcd line.
#contrast:
#   The contrast to set. The value may range from 0 to 256 and the
#   default is 239.
#vcomh: 0
#   Set the Vcomh value on the display. This value is associated with
#   a "smearing" effect on some OLED displays. The value may range
#   from 0 to 63. Default is 0.
#invert: False
#   TRUE inverts the pixels on certain OLED displays.  The default is
#   False.
#x_offset: 0
#   Set the horizontal offset value on SH1106 displays. The default is
#   0.
...
```

## [display_data]

Support for displaying custom data on an lcd screen. One may create
any number of display groups and any number of data items under those
groups. The display will show all the data items for a given group if
the display_group option in the [display] section is set to the given
group name.

A
[default set of display groups](../klippy/extras/display/display.cfg)
are automatically created. One can replace or extend these
display_data items by overriding the defaults in the main printer.cfg
config file.

```
[display_data my_group_name my_data_name]
position:
#   Comma separated row and column of the display position that should
#   be used to display the information. This parameter must be
#   provided.
text:
#   The text to show at the given position. This field is evaluated
#   using command templates (see docs/Command_Templates.md). This
#   parameter must be provided.
```

## [display_template]

Display data text "macros" (one may define any number of sections with
a display_template prefix). This feature allows one to reduce
repetitive definitions in display_data sections. One may use the
builtin render() function in display_data sections to evaluate a
template. For example, if one were to define `[display_template
my_template]` then one could use `{ render('my_template') }` in a
display_data section.

```
[display_template my_template_name]
#param_<name>:
#   One may specify any number of options with a "param_" prefix. The
#   given name will be assigned the given value (parsed as a Python
#   literal) and will be available during macro expansion. If the
#   parameter is passed in the call to render() then that value will
#   be used during macro expansion. For example, a config with
#   "param_speed = 75" might have a caller with
#   "render('my_template_name', param_speed=80)". Parameter names may
#   not use upper case characters.
#text:
#   The text to return when the render() function is called for this
#   template. This field is evaluated using command templates (see
#   docs/Command_Templates.md). This parameter must be provided.
```

## [display_glyph]

Display a custom glyph on displays that support it. The given name
will be assigned the given display data which can then be referenced
in the display templates by their name surrounded by two "tilde"
symbols i.e. `~my_display_glyph~`

See [sample-glyphs.cfg](../config/sample-glyphs.cfg) for some
examples.

```
[display_glyph my_display_glyph]
#data:
#   The display data, stored as 16 lines consisting of 16 bits (1 per
#   pixel) where '.' is a blank pixel and '*' is an on pixel (e.g.,
#   "****************" to display a solid horizontal line).
#   Alternatively, one can use '0' for a blank pixel and '1' for an on
#   pixel. Put each display line into a separate config line. The
#   glyph must consist of exactly 16 lines with 16 bits each. This
#   parameter is optional.
#hd44780_data:
#   Glyph to use on 20x4 hd44780 displays. The glyph must consist of
#   exactly 8 lines with 5 bits each. This parameter is optional.
#hd44780_slot:
#   The hd44780 hardware index (0..7) to store the glyph at. If
#   multiple distinct images use the same slot then make sure to only
#   use one of those images in any given screen. This parameter is
#   required if hd44780_data is specified.
```

## [display my_extra_display]

If a primary [display] section has been defined in printer.cfg as
shown above it is possible to define multiple auxiliary displays. Note
that auxiliary displays do not currently support menu functionality,
thus they do not support the "menu" options or button configuration.

```
[display my_extra_display]
# See the "display" section for available parameters.
```

## [menu]

Customizable lcd display menus.

A [default set of menus](../klippy/extras/display/menu.cfg) are
automatically created. One can replace or extend the menu by
overriding the defaults in the main printer.cfg config file.

See the
[command template document](Command_Templates.md#menu-templates) for
information on menu attributes available during template rendering.

```
# Common parameters available for all menu config sections.
#[menu __some_list __some_name]
#type: disabled
#   Permanently disabled menu element, only required attribute is 'type'.
#   Allows you to easily disable/hide existing menu items.

#[menu some_name]
#type:
#   One of command, input, list, text:
#       command - basic menu element with various script triggers
#       input   - same like 'command' but has value changing capabilities.
#                 Press will start/stop edit mode.
#       list    - it allows for menu items to be grouped together in a
#                 scrollable list.  Add to the list by creating menu
#                 configurations using "some_list" as a prefix - for
#                 example: [menu some_list some_item_in_the_list]
#       vsdlist - same as 'list' but will append files from virtual sdcard
#                 (will be removed in the future)
#name:
#   Name of menu item - evaluated as a template.
#enable:
#   Template that evaluates to True or False.
#index:
#   Position where an item needs to be inserted in list. By default
#   the item is added at the end.

#[menu some_list]
#type: list
#name:
#enable:
#   See above for a description of these parameters.

#[menu some_list some_command]
#type: command
#name:
#enable:
#   See above for a description of these parameters.
#gcode:
#   Script to run on button click or long click. Evaluated as a
#   template.

#[menu some_list some_input]
#type: input
#name:
#enable:
#   See above for a description of these parameters.
#input:
#   Initial value to use when editing - evaluated as a template.
#   Result must be float.
#input_min:
#   Minimum value of range - evaluated as a template. Default -99999.
#input_max:
#   Maximum value of range - evaluated as a template. Default 99999.
#input_step:
#   Editing step - Must be a positive integer or float value. It has
#   internal fast rate step. When "(input_max - input_min) /
#   input_step > 100" then fast rate step is 10 * input_step else fast
#   rate step is same input_step.
#realtime:
#   This attribute accepts static boolean value. When enabled then
#   gcode script is run after each value change. The default is False.
#gcode:
#   Script to run on button click, long click or value change.
#   Evaluated as a template. The button click will trigger the edit
#   mode start or end.
```

## Filament sensors

### [filament_switch_sensor]

Filament Switch Sensor. Support for filament insert and runout
detection using a switch sensor, such as an endstop switch.

See the [command reference](G-Codes.md#filament-sensor) for more
information.

```
[filament_switch_sensor my_sensor]
#pause_on_runout: True
#   When set to True, a PAUSE will execute immediately after a runout
#   is detected. Note that if pause_on_runout is False and the
#   runout_gcode is omitted then runout detection is disabled. Default
#   is True.
#runout_gcode:
#   A list of G-Code commands to execute after a filament runout is
#   detected. See docs/Command_Templates.md for G-Code format. If
#   pause_on_runout is set to True this G-Code will run after the
#   PAUSE is complete. The default is not to run any G-Code commands.
#insert_gcode:
#   A list of G-Code commands to execute after a filament insert is
#   detected. See docs/Command_Templates.md for G-Code format. The
#   default is not to run any G-Code commands, which disables insert
#   detection.
#event_delay: 3.0
#   The minimum amount of time in seconds to delay between events.
#   Events triggered during this time period will be silently
#   ignored. The default is 3 seconds.
#pause_delay: 0.5
#   The amount of time to delay, in seconds, between the pause command
#   dispatch and execution of the runout_gcode. It may be useful to
#   increase this delay if OctoPrint exhibits strange pause behavior.
#   Default is 0.5 seconds.
#switch_pin:
#   The pin on which the switch is connected. This parameter must be
#   provided.
```

### [filament_motion_sensor]

Filament Motion Sensor. Support for filament insert and runout
detection using an encoder that toggles the output pin during filament
movement through the sensor.

See the [command reference](G-Codes.md#filament-sensor) for more
information.

```
[filament_motion_sensor my_sensor]
detection_length: 7.0
#   The minimum length of filament pulled through the sensor to trigger
#   a state change on the switch_pin
#   Default is 7 mm.
extruder:
#   The name of the extruder section this sensor is associated with.
#   This parameter must be provided.
switch_pin:
#pause_on_runout:
#runout_gcode:
#insert_gcode:
#event_delay:
#pause_delay:
#   See the "filament_switch_sensor" section for a description of the
#   above parameters.
```

### [tsl1401cl_filament_width_sensor]

TSLl401CL Based Filament Width Sensor. See the
[guide](TSL1401CL_Filament_Width_Sensor.md) for more information.

```
[tsl1401cl_filament_width_sensor]
#pin:
#default_nominal_filament_diameter: 1.75 # (mm)
#   Maximum allowed filament diameter difference as mm.
#max_difference: 0.2
#   The distance from sensor to the melting chamber as mm.
#measurement_delay: 100
```

### [hall_filament_width_sensor]

Hall filament width sensor (see
[Hall Filament Width Sensor](Hall_Filament_Width_Sensor.md)).

```
[hall_filament_width_sensor]
adc1:
adc2:
#   Analog input pins connected to the sensor. These parameters must
#   be provided.
#cal_dia1: 1.50
#cal_dia2: 2.00
#   The calibration values (in mm) for the sensors. The default is
#   1.50 for cal_dia1 and 2.00 for cal_dia2.
#raw_dia1: 9500
#raw_dia2: 10500
#   The raw calibration values for the sensors. The default is 9500
#   for raw_dia1 and 10500 for raw_dia2.
#default_nominal_filament_diameter: 1.75
#   The nominal filament diameter. This parameter must be provided.
#max_difference: 0.200
#   Maximum allowed filament diameter difference in millimeters (mm).
#   If difference between nominal filament diameter and sensor output
#   is more than +- max_difference, extrusion multiplier is set back
#   to %100. The default is 0.200.
#measurement_delay: 70
#   The distance from sensor to the melting chamber/hot-end in
#   millimeters (mm). The filament between the sensor and the hot-end
#   will be treated as the default_nominal_filament_diameter. Host
#   module works with FIFO logic. It keeps each sensor value and
#   position in an array and POP them back in correct position. This
#   parameter must be provided.
#enable: False
#   Sensor enabled or disabled after power on. The default is to
#   disable.
#measurement_interval: 10
#   The approximate distance (in mm) between sensor readings. The
#   default is 10mm.
#logging: False
#   Out diameter to terminal and klipper.log can be turn on|of by
#   command.
#min_diameter: 1.0
#   Minimal diameter for trigger virtual filament_switch_sensor.
#use_current_dia_while_delay: False
#   Use the current diameter instead of the nominal diameter while
#   the measurement delay has not run through.
#pause_on_runout:
#runout_gcode:
#insert_gcode:
#event_delay:
#pause_delay:
#   See the "filament_switch_sensor" section for a description of the
#   above parameters.
```

## Board specific hardware support

### [sx1509]

Configure an SX1509 I2C to GPIO expander. Due to the delay incurred by
I2C communication you should NOT use SX1509 pins as stepper enable,
step or dir pins or any other pin that requires fast bit-banging. They
are best used as static or gcode controlled digital outputs or
hardware-pwm pins for e.g. fans. One may define any number of sections
with an "sx1509" prefix. Each expander provides a set of 16 pins
(sx1509_my_sx1509:PIN_0 to sx1509_my_sx1509:PIN_15) which can be used
in the printer configuration.

See the [generic-duet2-duex.cfg](../config/generic-duet2-duex.cfg)
file for an example.

```
[sx1509 my_sx1509]
i2c_address:
#   I2C address used by this expander. Depending on the hardware
#   jumpers this is one out of the following addresses: 62 63 112
#   113. This parameter must be provided.
#i2c_mcu:
#i2c_bus:
#i2c_speed:
#   See the "common I2C settings" section for a description of the
#   above parameters.
#i2c_bus:
#   If the I2C implementation of your micro-controller supports
#   multiple I2C busses, you may specify the bus name here. The
#   default is to use the default micro-controller i2c bus.
```

### [samd_sercom]

SAMD SERCOM configuration to specify which pins to use on a given
SERCOM. One may define any number of sections with a "samd_sercom"
prefix. Each SERCOM must be configured prior to using it as SPI or I2C
peripheral. Place this config section above any other section that
makes use of SPI or I2C buses.

```
[samd_sercom my_sercom]
sercom:
#   The name of the sercom bus to configure in the micro-controller.
#   Available names are "sercom0", "sercom1", etc.. This parameter
#   must be provided.
tx_pin:
#   MOSI pin for SPI communication, or SDA (data) pin for I2C
#   communication. The pin must have a valid pinmux configuration
#   for the given SERCOM peripheral. This parameter must be provided.
#rx_pin:
#   MISO pin for SPI communication. This pin is not used for I2C
#   communication (I2C uses tx_pin for both sending and receiving).
#   The pin must have a valid pinmux configuration for the given
#   SERCOM peripheral. This parameter is optional.
clk_pin:
#   CLK pin for SPI communication, or SCL (clock) pin for I2C
#   communication. The pin must have a valid pinmux configuration
#   for the given SERCOM peripheral. This parameter must be provided.
```

### [adc_scaled]

Duet2 Maestro analog scaling by vref and vssa readings. Defining an
adc_scaled section enables virtual adc pins (such as "my_name:PB0")
that are automatically adjusted by the board's vref and vssa
monitoring pins. Be sure to define this config section above any
config sections that use one these virtual pins.

See the
[generic-duet2-maestro.cfg](../config/generic-duet2-maestro.cfg) file
for an example.

```
[adc_scaled my_name]
vref_pin:
#   The ADC pin to use for VREF monitoring. This parameter must be
#   provided.
vssa_pin:
#   The ADC pin to use for VSSA monitoring. This parameter must be
#   provided.
#smooth_time: 2.0
#   A time value (in seconds) over which the vref and vssa
#   measurements will be smoothed to reduce the impact of measurement
#   noise. The default is 2 seconds.
```

### [replicape]

Replicape support - see the [beaglebone guide](Beaglebone.md) and the
[generic-replicape.cfg](../config/generic-replicape.cfg) file for an
example.

```
# The "replicape" config section adds "replicape:stepper_x_enable"
# virtual stepper enable pins (for steppers x, y, z, e, and h) and
# "replicape:power_x" PWM output pins (for hotbed, e, h, fan0, fan1,
# fan2, and fan3) that may then be used elsewhere in the config file.
[replicape]
revision:
#   The replicape hardware revision. Currently only revision "B3" is
#   supported. This parameter must be provided.
#enable_pin: !gpio0_20
#   The replicape global enable pin. The default is !gpio0_20 (aka
#   P9_41).
host_mcu:
#   The name of the mcu config section that communicates with the
#   Klipper "linux process" mcu instance. This parameter must be
#   provided.
#standstill_power_down: False
#   This parameter controls the CFG6_ENN line on all stepper
#   motors. True sets the enable lines to "open". The default is
#   False.
#stepper_x_microstep_mode:
#stepper_y_microstep_mode:
#stepper_z_microstep_mode:
#stepper_e_microstep_mode:
#stepper_h_microstep_mode:
#   This parameter controls the CFG1 and CFG2 pins of the given
#   stepper motor driver. Available options are: disable, 1, 2,
#   spread2, 4, 16, spread4, spread16, stealth4, and stealth16. The
#   default is disable.
#stepper_x_current:
#stepper_y_current:
#stepper_z_current:
#stepper_e_current:
#stepper_h_current:
#   The configured maximum current (in Amps) of the stepper motor
#   driver. This parameter must be provided if the stepper is not in a
#   disable mode.
#stepper_x_chopper_off_time_high:
#stepper_y_chopper_off_time_high:
#stepper_z_chopper_off_time_high:
#stepper_e_chopper_off_time_high:
#stepper_h_chopper_off_time_high:
#   This parameter controls the CFG0 pin of the stepper motor driver
#   (True sets CFG0 high, False sets it low). The default is False.
#stepper_x_chopper_hysteresis_high:
#stepper_y_chopper_hysteresis_high:
#stepper_z_chopper_hysteresis_high:
#stepper_e_chopper_hysteresis_high:
#stepper_h_chopper_hysteresis_high:
#   This parameter controls the CFG4 pin of the stepper motor driver
#   (True sets CFG4 high, False sets it low). The default is False.
#stepper_x_chopper_blank_time_high:
#stepper_y_chopper_blank_time_high:
#stepper_z_chopper_blank_time_high:
#stepper_e_chopper_blank_time_high:
#stepper_h_chopper_blank_time_high:
#   This parameter controls the CFG5 pin of the stepper motor driver
#   (True sets CFG5 high, False sets it low). The default is True.
```

## Other Custom Modules

### [palette2]

Palette 2 multimaterial support - provides a tighter integration
supporting Palette 2 devices in connected mode.

This modules also requires `[virtual_sdcard]` and `[pause_resume]`
for full functionality.

If you use this module, do not use the Palette 2 plugin for
Octoprint as they will conflict, and 1 will fail to initialize
properly likely aborting your print.

If you use Octoprint and stream gcode over the serial port instead of
printing from virtual_sd, then remo **M1** and **M0** from *Pausing commands*
in *Settings > Serial Connection > Firmware & protocol* will prevent
the need to start print on the Palette 2 and unpausing in Octoprint
for your print to begin.

```
[palette2]
serial:
#   The serial port to connect to the Palette 2.
#baud: 115200
#   The baud rate to use. The default is 115200.
#feedrate_splice: 0.8
#   The feedrate to use when splicing, default is 0.8
#feedrate_normal: 1.0
#   The feedrate to use after splicing, default is 1.0
#auto_load_speed: 2
#   Extrude feedrate when autoloading, default is 2 (mm/s)
#auto_cancel_variation: 0.1
#   Auto cancel print when ping varation is above this threshold
```

## Common bus parameters

### Common SPI settings

The following parameters are generally available for devices using an
SPI bus.

```
#spi_speed:
#   The SPI speed (in hz) to use when communicating with the device.
#   The default depends on the type of device.
#spi_bus:
#   If the micro-controller supports multiple SPI busses then one may
#   specify the micro-controller bus name here. The default depends on
#   the type of micro-controller.
#spi_software_sclk_pin:
#spi_software_mosi_pin:
#spi_software_miso_pin:
#   Specify the above parameters to use "software based SPI". This
#   mode does not require micro-controller hardware support (typically
#   any general purpose pins may be used). The default is to not use
#   "software spi".
```

### Common I2C settings

The following parameters are generally available for devices using an
I2C bus.

```
#i2c_address:
#   The i2c address of the device. This must specified as a decimal
#   number (not in hex). The default depends on the type of device.
#i2c_mcu:
#   The name of the micro-controller that the chip is connected to.
#   The default is "mcu".
#i2c_bus:
#   If the micro-controller supports multiple I2C busses then one may
#   specify the micro-controller bus name here. The default depends on
#   the type of micro-controller.
#i2c_speed:
#   The I2C speed (in Hz) to use when communicating with the device.
#   On some micro-controllers changing this value has no effect. The
#   default is 100000.
```<|MERGE_RESOLUTION|>--- conflicted
+++ resolved
@@ -1879,7 +1879,6 @@
 #   MANUAL_STEPPER movement commands.
 ```
 
-<<<<<<< HEAD
 ## [mixingextruder]
 
 A mixing printhead which has <n>in-1out mixing nozzle. When specified
@@ -1899,10 +1898,7 @@
 #   This configuration is required.
 ```
 
-# Custom heaters and sensors
-=======
 ## Custom heaters and sensors
->>>>>>> 608cd38d
 
 ### [verify_heater]
 
