# Configuration reference

This document is a reference for options available in the Klipper
config file.

The descriptions in this document are formatted so that it is possible
to cut-and-paste them into a printer config file. See the
[installation document](Installation.md) for information on setting up
Klipper and choosing an initial config file.

## Micro-controller configuration

### Format of micro-controller pin names

Many config options require the name of a micro-controller pin.
Klipper uses the hardware names for these pins - for example `PA4`.

Pin names may be preceded by `!` to indicate that a reverse polarity
should be used (eg, trigger on low instead of high).

Input pins may be preceded by `^` to indicate that a hardware pull-up
resistor should be enabled for the pin. If the micro-controller
supports pull-down resistors then an input pin may alternatively be
preceded by `~`.

Note, some config sections may "create" additional pins. Where this
occurs, the config section defining the pins must be listed in the
config file before any sections using those pins.

### [mcu]

Configuration of the primary micro-controller.

```
[mcu]
serial:
#   The serial port to connect to the MCU. If unsure (or if it
#   changes) see the "Where's my serial port?" section of the FAQ.
#   This parameter must be provided when using a serial port.
#baud: 250000
#   The baud rate to use. The default is 250000.
#canbus_uuid:
#   If using a device connected to a CAN bus then this sets the unique
#   chip identifier to connect to. This value must be provided when using
#   CAN bus for communication.
#canbus_interface:
#   If using a device connected to a CAN bus then this sets the CAN
#   network interface to use. The default is 'can0'.
#restart_method:
#   This controls the mechanism the host will use to reset the
#   micro-controller. The choices are 'arduino', 'cheetah', 'rpi_usb',
#   and 'command'. The 'arduino' method (toggle DTR) is common on
#   Arduino boards and clones. The 'cheetah' method is a special
#   method needed for some Fysetc Cheetah boards. The 'rpi_usb' method
#   is useful on Raspberry Pi boards with micro-controllers powered
#   over USB - it briefly disables power to all USB ports to
#   accomplish a micro-controller reset. The 'command' method involves
#   sending a Klipper command to the micro-controller so that it can
#   reset itself. The default is 'arduino' if the micro-controller
#   communicates over a serial port, 'command' otherwise.
```

### [mcu my_extra_mcu]

Additional micro-controllers (one may define any number of sections
with an "mcu" prefix). Additional micro-controllers introduce
additional pins that may be configured as heaters, steppers, fans,
etc.. For example, if an "[mcu extra_mcu]" section is introduced, then
pins such as "extra_mcu:ar9" may then be used elsewhere in the config
(where "ar9" is a hardware pin name or alias name on the given mcu).

```
[mcu my_extra_mcu]
# See the "mcu" section for configuration parameters.
```

## Common kinematic settings

### [printer]

The printer section controls high level printer settings.

```
[printer]
kinematics:
#   The type of printer in use. This option may be one of: cartesian,
#   corexy, corexz, hybrid_corexy, hybrid_corexz, rotary_delta, delta,
#   polar, winch, or none. This
#   parameter must be specified.
max_velocity:
#   Maximum velocity (in mm/s) of the toolhead (relative to the
#   print). This parameter must be specified.
max_accel:
#   Maximum acceleration (in mm/s^2) of the toolhead (relative to the
#   print). This parameter must be specified.
#max_accel_to_decel:
#   A pseudo acceleration (in mm/s^2) controlling how fast the
#   toolhead may go from acceleration to deceleration. It is used to
#   reduce the top speed of short zig-zag moves (and thus reduce
#   printer vibration from these moves). The default is half of
#   max_accel.
#square_corner_velocity: 5.0
#   The maximum velocity (in mm/s) that the toolhead may travel a 90
#   degree corner at. A non-zero value can reduce changes in extruder
#   flow rates by enabling instantaneous velocity changes of the
#   toolhead during cornering. This value configures the internal
#   centripetal velocity cornering algorithm; corners with angles
#   larger than 90 degrees will have a higher cornering velocity while
#   corners with angles less than 90 degrees will have a lower
#   cornering velocity. If this is set to zero then the toolhead will
#   decelerate to zero at each corner. The default is 5mm/s.
```

### [stepper]

Stepper motor definitions. Different printer types (as specified by
the "kinematics" option in the [printer] config section) require
different names for the stepper (eg, `stepper_x` vs `stepper_a`).
Below are common stepper definitions.

See the [rotation distance document](Rotation_Distance.md) for
information on calculating the `rotation_distance` parameter. See the
[Multi-MCU homing](Multi_MCU_Homing.md) document for information on
homing using multiple micro-controllers.

```
[stepper_x]
step_pin:
#   Step GPIO pin (triggered high). This parameter must be provided.
dir_pin:
#   Direction GPIO pin (high indicates positive direction). This
#   parameter must be provided.
enable_pin:
#   Enable pin (default is enable high; use ! to indicate enable
#   low). If this parameter is not provided then the stepper motor
#   driver must always be enabled.
rotation_distance:
#   Distance (in mm) that the axis travels with one full rotation of
#   the stepper motor (or final gear if gear_ratio is specified).
#   This parameter must be provided.
microsteps:
#   The number of microsteps the stepper motor driver uses. This
#   parameter must be provided.
#full_steps_per_rotation: 200
#   The number of full steps for one rotation of the stepper motor.
#   Set this to 200 for a 1.8 degree stepper motor or set to 400 for a
#   0.9 degree motor. The default is 200.
#gear_ratio:
#   The gear ratio if the stepper motor is connected to the axis via a
#   gearbox. For example, one may specify "5:1" if a 5 to 1 gearbox is
#   in use. If the axis has multiple gearboxes one may specify a comma
#   separated list of gear ratios (for example, "57:11, 2:1"). If a
#   gear_ratio is specified then rotation_distance specifies the
#   distance the axis travels for one full rotation of the final gear.
#   The default is to not use a gear ratio.
#step_pulse_duration:
#   The minimum time between the step pulse signal edge and the
#   following "unstep" signal edge. This is also used to set the
#   minimum time between a step pulse and a direction change signal.
#   The default is 0.000000100 (100ns) for TMC steppers that are
#   configured in UART or SPI mode, and the default is 0.000002 (which
#   is 2us) for all other steppers.
endstop_pin:
#   Endstop switch detection pin. If this endstop pin is on a
#   different mcu than the stepper motor then it enables "multi-mcu
#   homing". This parameter must be provided for the X, Y, and Z
#   steppers on cartesian style printers.
#position_min: 0
#   Minimum valid distance (in mm) the user may command the stepper to
#   move to.  The default is 0mm.
position_endstop:
#   Location of the endstop (in mm). This parameter must be provided
#   for the X, Y, and Z steppers on cartesian style printers.
position_max:
#   Maximum valid distance (in mm) the user may command the stepper to
#   move to. This parameter must be provided for the X, Y, and Z
#   steppers on cartesian style printers.
#homing_speed: 5.0
#   Maximum velocity (in mm/s) of the stepper when homing. The default
#   is 5mm/s.
#homing_retract_dist: 5.0
#   Distance to backoff (in mm) before homing a second time during
#   homing. Set this to zero to disable the second home. The default
#   is 5mm.
#homing_retract_speed:
#   Speed to use on the retract move after homing in case this should
#   be different from the homing speed, which is the default for this
#   parameter
#second_homing_speed:
#   Velocity (in mm/s) of the stepper when performing the second home.
#   The default is homing_speed/2.
#homing_positive_dir:
#   If true, homing will cause the stepper to move in a positive
#   direction (away from zero); if false, home towards zero. It is
#   better to use the default than to specify this parameter. The
#   default is true if position_endstop is near position_max and false
#   if near position_min.
```

### Cartesian Kinematics

See [example-cartesian.cfg](../config/example-cartesian.cfg) for an
example cartesian kinematics config file.

Only parameters specific to cartesian printers are described here -
see [common kinematic settings](#common-kinematic-settings) for
available parameters.

```
[printer]
kinematics: cartesian
max_z_velocity:
#   This sets the maximum velocity (in mm/s) of movement along the z
#   axis. This setting can be used to restrict the maximum speed of
#   the z stepper motor. The default is to use max_velocity for
#   max_z_velocity.
max_z_accel:
#   This sets the maximum acceleration (in mm/s^2) of movement along
#   the z axis. It limits the acceleration of the z stepper motor. The
#   default is to use max_accel for max_z_accel.

# The stepper_x section is used to describe the stepper controlling
# the X axis in a cartesian robot.
[stepper_x]

# The stepper_y section is used to describe the stepper controlling
# the Y axis in a cartesian robot.
[stepper_y]

# The stepper_z section is used to describe the stepper controlling
# the Z axis in a cartesian robot.
[stepper_z]
```

### Linear Delta Kinematics

See [example-delta.cfg](../config/example-delta.cfg) for an example
linear delta kinematics config file. See the
[delta calibrate guide](Delta_Calibrate.md) for information on
calibration.

Only parameters specific to linear delta printers are described here -
see [common kinematic settings](#common-kinematic-settings) for
available parameters.

```
[printer]
kinematics: delta
max_z_velocity:
#   For delta printers this limits the maximum velocity (in mm/s) of
#   moves with z axis movement. This setting can be used to reduce the
#   maximum speed of up/down moves (which require a higher step rate
#   than other moves on a delta printer). The default is to use
#   max_velocity for max_z_velocity.
#max_z_accel:
#   This sets the maximum acceleration (in mm/s^2) of movement along
#   the z axis. Setting this may be useful if the printer can reach higher
#   acceleration on XY moves than Z moves (eg, when using input shaper).
#   The default is to use max_accel for max_z_accel.
#minimum_z_position: 0
#   The minimum Z position that the user may command the head to move
#   to. The default is 0.
delta_radius:
#   Radius (in mm) of the horizontal circle formed by the three linear
#   axis towers. This parameter may also be calculated as:
#    delta_radius = smooth_rod_offset - effector_offset - carriage_offset
#   This parameter must be provided.
#print_radius:
#   The radius (in mm) of valid toolhead XY coordinates. One may use
#   this setting to customize the range checking of toolhead moves. If
#   a large value is specified here then it may be possible to command
#   the toolhead into a collision with a tower. The default is to use
#   delta_radius for print_radius (which would normally prevent a
#   tower collision).

# The stepper_a section describes the stepper controlling the front
# left tower (at 210 degrees). This section also controls the homing
# parameters (homing_speed, homing_retract_dist) for all towers.
[stepper_a]
position_endstop:
#   Distance (in mm) between the nozzle and the bed when the nozzle is
#   in the center of the build area and the endstop triggers. This
#   parameter must be provided for stepper_a; for stepper_b and
#   stepper_c this parameter defaults to the value specified for
#   stepper_a.
arm_length:
#   Length (in mm) of the diagonal rod that connects this tower to the
#   print head. This parameter must be provided for stepper_a; for
#   stepper_b and stepper_c this parameter defaults to the value
#   specified for stepper_a.
#angle:
#   This option specifies the angle (in degrees) that the tower is
#   at. The default is 210 for stepper_a, 330 for stepper_b, and 90
#   for stepper_c.

# The stepper_b section describes the stepper controlling the front
# right tower (at 330 degrees).
[stepper_b]

# The stepper_c section describes the stepper controlling the rear
# tower (at 90 degrees).
[stepper_c]

# The delta_calibrate section enables a DELTA_CALIBRATE extended
# g-code command that can calibrate the tower endstop positions and
# angles.
[delta_calibrate]
radius:
#   Radius (in mm) of the area that may be probed. This is the radius
#   of nozzle coordinates to be probed; if using an automatic probe
#   with an XY offset then choose a radius small enough so that the
#   probe always fits over the bed. This parameter must be provided.
#speed: 50
#   The speed (in mm/s) of non-probing moves during the calibration.
#   The default is 50.
#horizontal_move_z: 5
#   The height (in mm) that the head should be commanded to move to
#   just prior to starting a probe operation. The default is 5.
```

### CoreXY Kinematics

See [example-corexy.cfg](../config/example-corexy.cfg) for an example
corexy (and h-bot) kinematics file.

Only parameters specific to corexy printers are described here - see
[common kinematic settings](#common-kinematic-settings) for available
parameters.

```
[printer]
kinematics: corexy
max_z_velocity:
#   This sets the maximum velocity (in mm/s) of movement along the z
#   axis. This setting can be used to restrict the maximum speed of
#   the z stepper motor. The default is to use max_velocity for
#   max_z_velocity.
max_z_accel:
#   This sets the maximum acceleration (in mm/s^2) of movement along
#   the z axis. It limits the acceleration of the z stepper motor. The
#   default is to use max_accel for max_z_accel.

# The stepper_x section is used to describe the X axis as well as the
# stepper controlling the X+Y movement.
[stepper_x]

# The stepper_y section is used to describe the Y axis as well as the
# stepper controlling the X-Y movement.
[stepper_y]

# The stepper_z section is used to describe the stepper controlling
# the Z axis.
[stepper_z]
```

### CoreXZ Kinematics

See [example-corexz.cfg](../config/example-corexz.cfg) for an example
corexz kinematics config file.

Only parameters specific to corexz printers are described here - see
[common kinematic settings](#common-kinematic-settings) for available
parameters.

```
[printer]
kinematics: corexz
max_z_velocity:
#   This sets the maximum velocity (in mm/s) of movement along the z
#   axis. The default is to use max_velocity for max_z_velocity.
max_z_accel:
#   This sets the maximum acceleration (in mm/s^2) of movement along
#   the z axis. The default is to use max_accel for max_z_accel.

# The stepper_x section is used to describe the X axis as well as the
# stepper controlling the X+Z movement.
[stepper_x]

# The stepper_y section is used to describe the stepper controlling
# the Y axis.
[stepper_y]

# The stepper_z section is used to describe the Z axis as well as the
# stepper controlling the X-Z movement.
[stepper_z]
```

### Hybrid-CoreXY Kinematics

See [example-hybrid-corexy.cfg](../config/example-hybrid-corexy.cfg)
for an example hybrid corexy kinematics config file.

This kinematic is also known as Markforged kinematic.

Only parameters specific to hybrid corexy printers are described here
see [common kinematic settings](#common-kinematic-settings) for available
parameters.

```
[printer]
kinematics: hybrid_corexy
max_z_velocity:
#   This sets the maximum velocity (in mm/s) of movement along the z
#   axis. The default is to use max_velocity for max_z_velocity.
max_z_accel:
#   This sets the maximum acceleration (in mm/s^2) of movement along
#   the z axis. The default is to use max_accel for max_z_accel.

# The stepper_x section is used to describe the X axis as well as the
# stepper controlling the X-Y movement.
[stepper_x]

# The stepper_y section is used to describe the stepper controlling
# the Y axis.
[stepper_y]

# The stepper_z section is used to describe the stepper controlling
# the Z axis.
[stepper_z]
```

### Hybrid-CoreXZ Kinematics

See [example-hybrid-corexz.cfg](../config/example-hybrid-corexz.cfg)
for an example hybrid corexz kinematics config file.

This kinematic is also known as Markforged kinematic.

Only parameters specific to hybrid corexy printers are described here
see [common kinematic settings](#common-kinematic-settings) for available
parameters.

```
[printer]
kinematics: hybrid_corexz
max_z_velocity:
#   This sets the maximum velocity (in mm/s) of movement along the z
#   axis. The default is to use max_velocity for max_z_velocity.
max_z_accel:
#   This sets the maximum acceleration (in mm/s^2) of movement along
#   the z axis. The default is to use max_accel for max_z_accel.

# The stepper_x section is used to describe the X axis as well as the
# stepper controlling the X-Z movement.
[stepper_x]

# The stepper_y section is used to describe the stepper controlling
# the Y axis.
[stepper_y]

# The stepper_z section is used to describe the stepper controlling
# the Z axis.
[stepper_z]
```

### Polar Kinematics

See [example-polar.cfg](../config/example-polar.cfg) for an example
polar kinematics config file.

Only parameters specific to polar printers are described here - see
[common kinematic settings](#common-kinematic-settings) for available
parameters.

POLAR KINEMATICS ARE A WORK IN PROGRESS. Moves around the 0, 0
position are known to not work properly.

```
[printer]
kinematics: polar

# The stepper_bed section is used to describe the stepper controlling
# the bed.
[stepper_bed]
gear_ratio:
#   A gear_ratio must be specified and rotation_distance may not be
#   specified. For example, if the bed has an 80 toothed pulley driven
#   by a stepper with a 16 toothed pulley then one would specify a
#   gear ratio of "80:16". This parameter must be provided.
max_z_velocity:
#   This sets the maximum velocity (in mm/s) of movement along the z
#   axis. This setting can be used to restrict the maximum speed of
#   the z stepper motor. The default is to use max_velocity for
#   max_z_velocity.
max_z_accel:
#   This sets the maximum acceleration (in mm/s^2) of movement along
#   the z axis. It limits the acceleration of the z stepper motor. The
#   default is to use max_accel for max_z_accel.

# The stepper_arm section is used to describe the stepper controlling
# the carriage on the arm.
[stepper_arm]

# The stepper_z section is used to describe the stepper controlling
# the Z axis.
[stepper_z]
```

### Rotary delta Kinematics

See [example-rotary-delta.cfg](../config/example-rotary-delta.cfg) for
an example rotary delta kinematics config file.

Only parameters specific to rotary delta printers are described here -
see [common kinematic settings](#common-kinematic-settings) for
available parameters.

ROTARY DELTA KINEMATICS ARE A WORK IN PROGRESS. Homing moves may
timeout and some boundary checks are not implemented.

```
[printer]
kinematics: rotary_delta
max_z_velocity:
#   For delta printers this limits the maximum velocity (in mm/s) of
#   moves with z axis movement. This setting can be used to reduce the
#   maximum speed of up/down moves (which require a higher step rate
#   than other moves on a delta printer). The default is to use
#   max_velocity for max_z_velocity.
#minimum_z_position: 0
#   The minimum Z position that the user may command the head to move
#   to.  The default is 0.
shoulder_radius:
#   Radius (in mm) of the horizontal circle formed by the three
#   shoulder joints, minus the radius of the circle formed by the
#   effector joints. This parameter may also be calculated as:
#     shoulder_radius = (delta_f - delta_e) / sqrt(12)
#   This parameter must be provided.
shoulder_height:
#   Distance (in mm) of the shoulder joints from the bed, minus the
#   effector toolhead height. This parameter must be provided.

# The stepper_a section describes the stepper controlling the rear
# right arm (at 30 degrees). This section also controls the homing
# parameters (homing_speed, homing_retract_dist) for all arms.
[stepper_a]
gear_ratio:
#   A gear_ratio must be specified and rotation_distance may not be
#   specified. For example, if the arm has an 80 toothed pulley driven
#   by a pulley with 16 teeth, which is in turn connected to a 60
#   toothed pulley driven by a stepper with a 16 toothed pulley, then
#   one would specify a gear ratio of "80:16, 60:16". This parameter
#   must be provided.
position_endstop:
#   Distance (in mm) between the nozzle and the bed when the nozzle is
#   in the center of the build area and the endstop triggers. This
#   parameter must be provided for stepper_a; for stepper_b and
#   stepper_c this parameter defaults to the value specified for
#   stepper_a.
upper_arm_length:
#   Length (in mm) of the arm connecting the "shoulder joint" to the
#   "elbow joint". This parameter must be provided for stepper_a; for
#   stepper_b and stepper_c this parameter defaults to the value
#   specified for stepper_a.
lower_arm_length:
#   Length (in mm) of the arm connecting the "elbow joint" to the
#   "effector joint". This parameter must be provided for stepper_a;
#   for stepper_b and stepper_c this parameter defaults to the value
#   specified for stepper_a.
#angle:
#   This option specifies the angle (in degrees) that the arm is at.
#   The default is 30 for stepper_a, 150 for stepper_b, and 270 for
#   stepper_c.

# The stepper_b section describes the stepper controlling the rear
# left arm (at 150 degrees).
[stepper_b]

# The stepper_c section describes the stepper controlling the front
# arm (at 270 degrees).
[stepper_c]

# The delta_calibrate section enables a DELTA_CALIBRATE extended
# g-code command that can calibrate the shoulder endstop positions.
[delta_calibrate]
radius:
#   Radius (in mm) of the area that may be probed. This is the radius
#   of nozzle coordinates to be probed; if using an automatic probe
#   with an XY offset then choose a radius small enough so that the
#   probe always fits over the bed. This parameter must be provided.
#speed: 50
#   The speed (in mm/s) of non-probing moves during the calibration.
#   The default is 50.
#horizontal_move_z: 5
#   The height (in mm) that the head should be commanded to move to
#   just prior to starting a probe operation. The default is 5.
```

### Cable winch Kinematics

See the [example-winch.cfg](../config/example-winch.cfg) for an
example cable winch kinematics config file.

Only parameters specific to cable winch printers are described here -
see [common kinematic settings](#common-kinematic-settings) for
available parameters.

CABLE WINCH SUPPORT IS EXPERIMENTAL. Homing is not implemented on
cable winch kinematics. In order to home the printer, manually send
movement commands until the toolhead is at 0, 0, 0 and then issue a
`G28` command.

```
[printer]
kinematics: winch

# The stepper_a section describes the stepper connected to the first
# cable winch. A minimum of 3 and a maximum of 26 cable winches may be
# defined (stepper_a to stepper_z) though it is common to define 4.
[stepper_a]
rotation_distance:
#   The rotation_distance is the nominal distance (in mm) the toolhead
#   moves towards the cable winch for each full rotation of the
#   stepper motor. This parameter must be provided.
anchor_x:
anchor_y:
anchor_z:
#   The X, Y, and Z position of the cable winch in cartesian space.
#   These parameters must be provided.
```

### None Kinematics

It is possible to define a special "none" kinematics to disable
kinematic support in Klipper. This may be useful for controlling
devices that are not typical 3d-printers or for debugging purposes.

```
[printer]
kinematics: none
max_velocity: 1
max_accel: 1
#   The max_velocity and max_accel parameters must be defined. The
#   values are not used for "none" kinematics.
```

## Common extruder and heated bed support

### [extruder]

The extruder section is used to describe both the stepper controlling
the printer extruder and the heater parameters for the nozzle. See the
[pressure advance guide](Pressure_Advance.md) for information on
tuning pressure advance.

```
[extruder]
step_pin:
dir_pin:
enable_pin:
microsteps:
rotation_distance:
#full_steps_per_rotation:
#gear_ratio:
#   See the "stepper" section for a description of the above parameters.
nozzle_diameter:
#   Diameter of the nozzle orifice (in mm). This parameter must be
#   provided.
filament_diameter:
#   The nominal diameter of the raw filament (in mm) as it enters the
#   extruder. This parameter must be provided.
#max_extrude_cross_section:
#   Maximum area (in mm^2) of an extrusion cross section (eg,
#   extrusion width multiplied by layer height). This setting prevents
#   excessive amounts of extrusion during relatively small XY moves.
#   If a move requests an extrusion rate that would exceed this value
#   it will cause an error to be returned. The default is: 4.0 *
#   nozzle_diameter^2
#instantaneous_corner_velocity: 1.000
#   The maximum instantaneous velocity change (in mm/s) of the
#   extruder during the junction of two moves. The default is 1mm/s.
#max_extrude_only_distance: 50.0
#   Maximum length (in mm of raw filament) that a retraction or
#   extrude-only move may have. If a retraction or extrude-only move
#   requests a distance greater than this value it will cause an error
#   to be returned. The default is 50mm.
#max_extrude_only_velocity:
#max_extrude_only_accel:
#   Maximum velocity (in mm/s) and acceleration (in mm/s^2) of the
#   extruder motor for retractions and extrude-only moves. These
#   settings do not have any impact on normal printing moves. If not
#   specified then they are calculated to match the limit an XY
#   printing move with a cross section of 4.0*nozzle_diameter^2 would
#   have.
#pressure_advance: 0.0
#   The amount of raw filament to push into the extruder during
#   extruder acceleration. An equal amount of filament is retracted
#   during deceleration. It is measured in millimeters per
#   millimeter/second. The default is 0, which disables pressure
#   advance.
#pressure_advance_smooth_time: 0.040
#   A time range (in seconds) to use when calculating the average
#   extruder velocity for pressure advance. A larger value results in
#   smoother extruder movements. This parameter may not exceed 200ms.
#   This setting only applies if pressure_advance is non-zero. The
#   default is 0.040 (40 milliseconds).
#
# The remaining variables describe the extruder heater.
heater_pin:
#   PWM output pin controlling the heater. This parameter must be
#   provided.
#max_power: 1.0
#   The maximum power (expressed as a value from 0.0 to 1.0) that the
#   heater_pin may be set to. The value 1.0 allows the pin to be set
#   fully enabled for extended periods, while a value of 0.5 would
#   allow the pin to be enabled for no more than half the time. This
#   setting may be used to limit the total power output (over extended
#   periods) to the heater. The default is 1.0.
sensor_type:
#   Type of sensor - common thermistors are "EPCOS 100K B57560G104F",
#   "ATC Semitec 104GT-2", "ATC Semitec 104NT-4-R025H42G", "Generic
#   3950","Honeywell 100K 135-104LAG-J01", "NTC 100K MGB18-104F39050L32",
#   "SliceEngineering 450", and "TDK NTCG104LH104JT1". See the
#   "Temperature sensors" section for other sensors. This parameter
#   must be provided.
sensor_pin:
#   Analog input pin connected to the sensor. This parameter must be
#   provided.
#pullup_resistor: 4700
#   The resistance (in ohms) of the pullup attached to the thermistor.
#   This parameter is only valid when the sensor is a thermistor. The
#   default is 4700 ohms.
#smooth_time: 1.0
#   A time value (in seconds) over which temperature measurements will
#   be smoothed to reduce the impact of measurement noise. The default
#   is 1 seconds.
control:
#   Control algorithm (either pid or watermark). This parameter must
#   be provided.
pid_Kp:
#   Kp is the "proportional" constant for the pid. This parameter must
#   be provided for PID heaters.
pid_Ki:
#   Ki is the "integral" constant for the pid. This parameter must be
#   provided for PID heaters.
pid_Kd:
#   Kd is the "derivative" constant for the pid. This parameter must
#   be provided for PID heaters.
#max_delta: 2.0
#   On 'watermark' controlled heaters this is the number of degrees in
#   Celsius above the target temperature before disabling the heater
#   as well as the number of degrees below the target before
#   re-enabling the heater. The default is 2 degrees Celsius.
#pwm_cycle_time: 0.100
#   Time in seconds for each software PWM cycle of the heater. It is
#   not recommended to set this unless there is an electrical
#   requirement to switch the heater faster than 10 times a second.
#   The default is 0.100 seconds.
#min_extrude_temp: 170
#   The minimum temperature (in Celsius) at which extruder move
#   commands may be issued. The default is 170 Celsius.
min_temp:
max_temp:
#   The maximum range of valid temperatures (in Celsius) that the
#   heater must remain within. This controls a safety feature
#   implemented in the micro-controller code - should the measured
#   temperature ever fall outside this range then the micro-controller
#   will go into a shutdown state. This check can help detect some
#   heater and sensor hardware failures. Set this range just wide
#   enough so that reasonable temperatures do not result in an error.
#   These parameters must be provided.
```

### [heater_bed]

The heater_bed section describes a heated bed. It uses the same heater
settings described in the "extruder" section.

```
[heater_bed]
heater_pin:
sensor_type:
sensor_pin:
control:
min_temp:
max_temp:
#   See the "extruder" section for a description of the above parameters.
```

## Bed level support

### [bed_mesh]

Mesh Bed Leveling. One may define a bed_mesh config section to enable
move transformations that offset the z axis based on a mesh generated
from probed points. When using a probe to home the z-axis, it is
recommended to define a safe_z_home section in printer.cfg to home
toward the center of the print area.

See the [bed mesh guide](Bed_Mesh.md) and
[command reference](G-Codes.md#bed_mesh) for additional information.

Visual Examples:
```
 rectangular bed, probe_count = 3, 3:
             x---x---x (max_point)
             |
             x---x---x
                     |
 (min_point) x---x---x

 round bed, round_probe_count = 5, bed_radius = r:
                 x (0, r) end
               /
             x---x---x
                       \
 (-r, 0) x---x---x---x---x (r, 0)
           \
             x---x---x
                   /
                 x  (0, -r) start
```

```
[bed_mesh]
#speed: 50
#   The speed (in mm/s) of non-probing moves during the calibration.
#   The default is 50.
#horizontal_move_z: 5
#   The height (in mm) that the head should be commanded to move to
#   just prior to starting a probe operation. The default is 5.
#mesh_radius:
#   Defines the radius of the mesh to probe for round beds. Note that
#   the radius is relative to the coordinate specified by the
#   mesh_origin option. This parameter must be provided for round beds
#   and omitted for rectangular beds.
#mesh_origin:
#   Defines the center X, Y coordinate of the mesh for round beds. This
#   coordinate is relative to the probe's location. It may be useful
#   to adjust the mesh_origin in an effort to maximize the size of the
#   mesh radius. Default is 0, 0. This parameter must be omitted for
#   rectangular beds.
#mesh_min:
#   Defines the minimum X, Y coordinate of the mesh for rectangular
#   beds. This coordinate is relative to the probe's location. This
#   will be the first point probed, nearest to the origin. This
#   parameter must be provided for rectangular beds.
#mesh_max:
#   Defines the maximum X, Y coordinate of the mesh for rectangular
#   beds. Adheres to the same principle as mesh_min, however this will
#   be the furthest point probed from the bed's origin. This parameter
#   must be provided for rectangular beds.
#probe_count: 3, 3
#   For rectangular beds, this is a comma separate pair of integer
#   values X, Y defining the number of points to probe along each
#   axis. A single value is also valid, in which case that value will
#   be applied to both axes. Default is 3, 3.
#round_probe_count: 5
#   For round beds, this integer value defines the maximum number of
#   points to probe along each axis. This value must be an odd number.
#   Default is 5.
#fade_start: 1.0
#   The gcode z position in which to start phasing out z-adjustment
#   when fade is enabled. Default is 1.0.
#fade_end: 0.0
#   The gcode z position in which phasing out completes. When set to a
#   value below fade_start, fade is disabled. It should be noted that
#   fade may add unwanted scaling along the z-axis of a print. If a
#   user wishes to enable fade, a value of 10.0 is recommended.
#   Default is 0.0, which disables fade.
#fade_target:
#   The z position in which fade should converge. When this value is
#   set to a non-zero value it must be within the range of z-values in
#   the mesh. Users that wish to converge to the z homing position
#   should set this to 0. Default is the average z value of the mesh.
#split_delta_z: .025
#   The amount of Z difference (in mm) along a move that will trigger
#   a split. Default is .025.
#move_check_distance: 5.0
#   The distance (in mm) along a move to check for split_delta_z.
#   This is also the minimum length that a move can be split. Default
#   is 5.0.
#mesh_pps: 2, 2
#   A comma separated pair of integers X, Y defining the number of
#   points per segment to interpolate in the mesh along each axis. A
#   "segment" can be defined as the space between each probed point.
#   The user may enter a single value which will be applied to both
#   axes. Default is 2, 2.
#algorithm: lagrange
#   The interpolation algorithm to use. May be either "lagrange" or
#   "bicubic". This option will not affect 3x3 grids, which are forced
#   to use lagrange sampling. Default is lagrange.
#bicubic_tension: .2
#   When using the bicubic algorithm the tension parameter above may
#   be applied to change the amount of slope interpolated. Larger
#   numbers will increase the amount of slope, which results in more
#   curvature in the mesh. Default is .2.
#relative_reference_index:
#   A point index in the mesh to reference all z values to. Enabling
#   this parameter produces a mesh relative to the probed z position
#   at the provided index.
#faulty_region_1_min:
#faulty_region_1_max:
#   Optional points that define a faulty region.  See docs/Bed_Mesh.md
#   for details on faulty regions.  Up to 99 faulty regions may be added.
#   By default no faulty regions are set.
```

### [bed_tilt]

Bed tilt compensation. One may define a bed_tilt config section to
enable move transformations that account for a tilted bed. Note that
bed_mesh and bed_tilt are incompatible; both cannot be defined.

See the [command reference](G-Codes.md#bed_tilt) for additional
information.

```
[bed_tilt]
#x_adjust: 0
#   The amount to add to each move's Z height for each mm on the X
#   axis. The default is 0.
#y_adjust: 0
#   The amount to add to each move's Z height for each mm on the Y
#   axis. The default is 0.
#z_adjust: 0
#   The amount to add to the Z height when the nozzle is nominally at
#   0, 0. The default is 0.
# The remaining parameters control a BED_TILT_CALIBRATE extended
# g-code command that may be used to calibrate appropriate x and y
# adjustment parameters.
#points:
#   A list of X, Y coordinates (one per line; subsequent lines
#   indented) that should be probed during a BED_TILT_CALIBRATE
#   command. Specify coordinates of the nozzle and be sure the probe
#   is above the bed at the given nozzle coordinates. The default is
#   to not enable the command.
#speed: 50
#   The speed (in mm/s) of non-probing moves during the calibration.
#   The default is 50.
#horizontal_move_z: 5
#   The height (in mm) that the head should be commanded to move to
#   just prior to starting a probe operation. The default is 5.
```

### [bed_screws]

Tool to help adjust bed leveling screws. One may define a [bed_screws]
config section to enable a BED_SCREWS_ADJUST g-code command.

See the
[leveling guide](Manual_Level.md#adjusting-bed-leveling-screws) and
[command reference](G-Codes.md#bed_screws) for additional information.

```
[bed_screws]
#screw1:
#   The X, Y coordinate of the first bed leveling screw. This is a
#   position to command the nozzle to that is directly above the bed
#   screw (or as close as possible while still being above the bed).
#   This parameter must be provided.
#screw1_name:
#   An arbitrary name for the given screw. This name is displayed when
#   the helper script runs. The default is to use a name based upon
#   the screw XY location.
#screw1_fine_adjust:
#   An X, Y coordinate to command the nozzle to so that one can fine
#   tune the bed leveling screw. The default is to not perform fine
#   adjustments on the bed screw.
#screw2:
#screw2_name:
#screw2_fine_adjust:
#...
#   Additional bed leveling screws. At least three screws must be
#   defined.
#horizontal_move_z: 5
#   The height (in mm) that the head should be commanded to move to
#   when moving from one screw location to the next. The default is 5.
#probe_height: 0
#   The height of the probe (in mm) after adjusting for the thermal
#   expansion of bed and nozzle. The default is zero.
#speed: 50
#   The speed (in mm/s) of non-probing moves during the calibration.
#   The default is 50.
#probe_speed: 5
#   The speed (in mm/s) when moving from a horizontal_move_z position
#   to a probe_height position. The default is 5.
```

### [screws_tilt_adjust]

Tool to help adjust bed screws tilt using Z probe. One may define a
screws_tilt_adjust config section to enable a SCREWS_TILT_CALCULATE
g-code command.

See the
[leveling guide](Manual_Level.md#adjusting-bed-leveling-screws-using-the-bed-probe)
and [command reference](G-Codes.md#screws_tilt_adjust) for additional
information.

```
[screws_tilt_adjust]
#screw1:
#   The (X, Y) coordinate of the first bed leveling screw. This is a
#   position to command the nozzle to that is directly above the bed
#   screw (or as close as possible while still being above the bed).
#   This is the base screw used in calculations. This parameter must
#   be provided.
#screw1_name:
#   An arbitrary name for the given screw. This name is displayed when
#   the helper script runs. The default is to use a name based upon
#   the screw XY location.
#screw2:
#screw2_name:
#...
#   Additional bed leveling screws. At least two screws must be
#   defined.
#speed: 50
#   The speed (in mm/s) of non-probing moves during the calibration.
#   The default is 50.
#horizontal_move_z: 5
#   The height (in mm) that the head should be commanded to move to
#   just prior to starting a probe operation. The default is 5.
#screw_thread: CW-M3
#   The type of screw used for bed level, M3, M4 or M5 and the
#   direction of the knob used to level the bed, clockwise decrease
#   counter-clockwise decrease.
#   Accepted values: CW-M3, CCW-M3, CW-M4, CCW-M4, CW-M5, CCW-M5.
#   Default value is CW-M3, most printers use an M3 screw and
#   turning the knob clockwise decrease distance.
```

### [z_tilt]

Multiple Z stepper tilt adjustment. This feature enables independent
adjustment of multiple z steppers (see the "stepper_z1" section) to
adjust for tilt. If this section is present then a Z_TILT_ADJUST
extended [G-Code command](G-Codes.md#z_tilt) becomes available.

```
[z_tilt]
#z_positions:
#   A list of X, Y coordinates (one per line; subsequent lines
#   indented) describing the location of each bed "pivot point". The
#   "pivot point" is the point where the bed attaches to the given Z
#   stepper. It is described using nozzle coordinates (the X, Y position
#   of the nozzle if it could move directly above the point). The
#   first entry corresponds to stepper_z, the second to stepper_z1,
#   the third to stepper_z2, etc. This parameter must be provided.
#points:
#   A list of X, Y coordinates (one per line; subsequent lines
#   indented) that should be probed during a Z_TILT_ADJUST command.
#   Specify coordinates of the nozzle and be sure the probe is above
#   the bed at the given nozzle coordinates. This parameter must be
#   provided.
#speed: 50
#   The speed (in mm/s) of non-probing moves during the calibration.
#   The default is 50.
#horizontal_move_z: 5
#   The height (in mm) that the head should be commanded to move to
#   just prior to starting a probe operation. The default is 5.
#retries: 0
#   Number of times to retry if the probed points aren't within
#   tolerance.
#retry_tolerance: 0
#   If retries are enabled then retry if largest and smallest probed
#   points differ more than retry_tolerance. Note the smallest unit of
#   change here would be a single step. However if you are probing
#   more points than steppers then you will likely have a fixed
#   minimum value for the range of probed points which you can learn
#   by observing command output.
```

### [quad_gantry_level]

Moving gantry leveling using 4 independently controlled Z motors.
Corrects hyperbolic parabola effects (potato chip) on moving gantry
which is more flexible.
WARNING: Using this on a moving bed may lead to undesirable results.
If this section is present then a QUAD_GANTRY_LEVEL extended G-Code
command becomes available. This routine assumes the following Z motor
configuration:
```
 ----------------
 |Z1          Z2|
 |  ---------   |
 |  |       |   |
 |  |       |   |
 |  x--------   |
 |Z           Z3|
 ----------------
```
Where x is the 0, 0 point on the bed

```
[quad_gantry_level]
#gantry_corners:
#   A newline separated list of X, Y coordinates describing the two
#   opposing corners of the gantry. The first entry corresponds to Z,
#   the second to Z2. This parameter must be provided.
#points:
#   A newline separated list of four X, Y points that should be probed
#   during a QUAD_GANTRY_LEVEL command. Order of the locations is
#   important, and should correspond to Z, Z1, Z2, and Z3 location in
#   order. This parameter must be provided. For maximum accuracy,
#   ensure your probe offsets are configured.
#speed: 50
#   The speed (in mm/s) of non-probing moves during the calibration.
#   The default is 50.
#horizontal_move_z: 5
#   The height (in mm) that the head should be commanded to move to
#   just prior to starting a probe operation. The default is 5.
#max_adjust: 4
#   Safety limit if an adjustment greater than this value is requested
#   quad_gantry_level will abort.
#retries: 0
#   Number of times to retry if the probed points aren't within
#   tolerance.
#retry_tolerance: 0
#   If retries are enabled then retry if largest and smallest probed
#   points differ more than retry_tolerance.
```

### [skew_correction]

Printer Skew Correction. It is possible to use software to correct
printer skew across 3 planes, xy, xz, yz. This is done by printing a
calibration model along a plane and measuring three lengths. Due to
the nature of skew correction these lengths are set via gcode. See
[Skew Correction](Skew_Correction.md) and
[Command Reference](G-Codes.md#skew_correction) for details.

```
[skew_correction]
```

## Customized homing

### [safe_z_home]

Safe Z homing. One may use this mechanism to home the Z axis at a
specific X, Y coordinate. This is useful if the toolhead, for example
has to move to the center of the bed before Z can be homed.

```
[safe_z_home]
home_xy_position:
#   A X, Y coordinate (e.g. 100, 100) where the Z homing should be
#   performed. This parameter must be provided.
#speed: 50.0
#   Speed at which the toolhead is moved to the safe Z home
#   coordinate. The default is 50 mm/s
#z_hop:
#   Distance (in mm) to lift the Z axis prior to homing. This is
#   applied to any homing command, even if it doesn't home the Z axis.
#   If the Z axis is already homed and the current Z position is less
#   than z_hop, then this will lift the head to a height of z_hop. If
#   the Z axis is not already homed the head is lifted by z_hop.
#   The default is to not implement Z hop.
#z_hop_speed: 20.0
#   Speed (in mm/s) at which the Z axis is lifted prior to homing. The
#   default is 20mm/s.
#move_to_previous: False
#   When set to True, the X and Y axes are reset to their previous
#   positions after Z axis homing. The default is False.
```

### [homing_override]

Homing override. One may use this mechanism to run a series of g-code
commands in place of a G28 found in the normal g-code input. This may
be useful on printers that require a specific procedure to home the
machine.

```
[homing_override]
gcode:
#   A list of G-Code commands to execute in place of G28 commands
#   found in the normal g-code input. See docs/Command_Templates.md
#   for G-Code format. If a G28 is contained in this list of commands
#   then it will invoke the normal homing procedure for the printer.
#   The commands listed here must home all axes. This parameter must
#   be provided.
#axes: xyz
#   The axes to override. For example, if this is set to "z" then the
#   override script will only be run when the z axis is homed (eg, via
#   a "G28" or "G28 Z0" command). Note, the override script should
#   still home all axes. The default is "xyz" which causes the
#   override script to be run in place of all G28 commands.
#set_position_x:
#set_position_y:
#set_position_z:
#   If specified, the printer will assume the axis is at the specified
#   position prior to running the above g-code commands. Setting this
#   disables homing checks for that axis. This may be useful if the
#   head must move prior to invoking the normal G28 mechanism for an
#   axis. The default is to not force a position for an axis.
```

### [endstop_phase]

Stepper phase adjusted endstops. To use this feature, define a config
section with an "endstop_phase" prefix followed by the name of the
corresponding stepper config section (for example,
"[endstop_phase stepper_z]"). This feature can improve the accuracy of
endstop switches. Add a bare "[endstop_phase]" declaration to enable
the ENDSTOP_PHASE_CALIBRATE command.

See the [endstop phases guide](Endstop_Phase.md) and
[command reference](G-Codes.md#endstop_phase) for additional
information.

```
[endstop_phase stepper_z]
#endstop_accuracy:
#   Sets the expected accuracy (in mm) of the endstop. This represents
#   the maximum error distance the endstop may trigger (eg, if an
#   endstop may occasionally trigger 100um early or up to 100um late
#   then set this to 0.200 for 200um). The default is
#   4*rotation_distance/full_steps_per_rotation.
#trigger_phase:
#   This specifies the phase of the stepper motor driver to expect
#   when hitting the endstop. It is composed of two numbers separated
#   by a forward slash character - the phase and the total number of
#   phases (eg, "7/64"). Only set this value if one is sure the
#   stepper motor driver is reset every time the mcu is reset. If this
#   is not set, then the stepper phase will be detected on the first
#   home and that phase will be used on all subsequent homes.
#endstop_align_zero: False
#   If true then the position_endstop of the axis will effectively be
#   modified so that the zero position for the axis occurs at a full
#   step on the stepper motor. (If used on the Z axis and the print
#   layer height is a multiple of a full step distance then every
#   layer will occur on a full step.) The default is False.
```

## G-Code macros and events

### [gcode_macro]

G-Code macros (one may define any number of sections with a
"gcode_macro" prefix). See the
[command template guide](Command_Templates.md) for more information.

```
[gcode_macro my_cmd]
#gcode:
#   A list of G-Code commands to execute in place of "my_cmd". See
#   docs/Command_Templates.md for G-Code format. This parameter must
#   be provided.
#variable_<name>:
#   One may specify any number of options with a "variable_" prefix.
#   The given variable name will be assigned the given value (parsed
#   as a Python literal) and will be available during macro expansion.
#   For example, a config with "variable_fan_speed = 75" might have
#   gcode commands containing "M106 S{ fan_speed * 255 }". Variables
#   can be changed at run-time using the SET_GCODE_VARIABLE command
#   (see docs/Command_Templates.md for details). Variable names may
#   not use upper case characters.
#rename_existing:
#   This option will cause the macro to override an existing G-Code
#   command and provide the previous definition of the command via the
#   name provided here. This can be used to override builtin G-Code
#   commands. Care should be taken when overriding commands as it can
#   cause complex and unexpected results. The default is to not
#   override an existing G-Code command.
#description: G-Code macro
#   This will add a short description used at the HELP command or while
#   using the auto completion feature. Default "G-Code macro"
```

### [delayed_gcode]

Execute a gcode on a set delay. See the
[command template guide](Command_Templates.md#delayed-gcodes) and
[command reference](G-Codes.md#delayed_gcode) for more information.

```
[delayed_gcode my_delayed_gcode]
gcode:
#   A list of G-Code commands to execute when the delay duration has
#   elapsed. G-Code templates are supported. This parameter must be
#   provided.
#initial_duration: 0.0
#   The duration of the initial delay (in seconds). If set to a
#   non-zero value the delayed_gcode will execute the specified number
#   of seconds after the printer enters the "ready" state. This can be
#   useful for initialization procedures or a repeating delayed_gcode.
#   If set to 0 the delayed_gcode will not execute on startup.
#   Default is 0.
```

### [save_variables]

Support saving variables to disk so that they are retained across
restarts. See
[command templates](Command_Templates.md#save-variables-to-disk) and
[G-Code reference](G-Codes.md#save_variables) for further information.

```
[save_variables]
filename:
#   Required - provide a filename that would be used to save the
#   variables to disk e.g. ~/variables.cfg
```

### [idle_timeout]

Idle timeout. An idle timeout is automatically enabled - add an
explicit idle_timeout config section to change the default settings.

```
[idle_timeout]
#gcode:
#   A list of G-Code commands to execute on an idle timeout. See
#   docs/Command_Templates.md for G-Code format. The default is to run
#   "TURN_OFF_HEATERS" and "M84".
#timeout: 600
#   Idle time (in seconds) to wait before running the above G-Code
#   commands. The default is 600 seconds.
```

## Optional G-Code features

### [virtual_sdcard]

A virtual sdcard may be useful if the host machine is not fast enough
to run OctoPrint well. It allows the Klipper host software to directly
print gcode files stored in a directory on the host using standard
sdcard G-Code commands (eg, M24).

```
[virtual_sdcard]
path:
#   The path of the local directory on the host machine to look for
#   g-code files. This is a read-only directory (sdcard file writes
#   are not supported). One may point this to OctoPrint's upload
#   directory (generally ~/.octoprint/uploads/ ). This parameter must
#   be provided.
```

### [sdcard_loop]

Some printers with stage-clearing features, such as a part ejector or
a belt printer, can find use in looping sections of the sdcard file.
(For example, to print the same part over and over, or repeat the
a section of a part for a chain or other repeated pattern).

See the [command reference](G-Codes.md#sdcard_loop) for supported
commands. See the [sample-macros.cfg](../config/sample-macros.cfg)
file for a Marlin compatible M808 G-Code macro.

```
[sdcard_loop]
```

### [force_move]

Support manually moving stepper motors for diagnostic purposes. Note,
using this feature may place the printer in an invalid state - see the
[command reference](G-Codes.md#force_move) for important details.

```
[force_move]
#enable_force_move: False
#   Set to true to enable FORCE_MOVE and SET_KINEMATIC_POSITION
#   extended G-Code commands. The default is false.
```

### [pause_resume]

Pause/Resume functionality with support of position capture and
restore. See the [command reference](G-Codes.md#pause_resume) for more
information.

```
[pause_resume]
#recover_velocity: 50.
#   When capture/restore is enabled, the speed at which to return to
#   the captured position (in mm/s). Default is 50.0 mm/s.
```

### [firmware_retraction]

Firmware filament retraction. This enables G10 (retract) and G11
(unretract) GCODE commands issued by many slicers. The parameters
below provide startup defaults, although the values can be adjusted
via the SET_RETRACTION [command](G-Codes.md#firmware_retraction)),
allowing per-filament settings and runtime tuning.

```
[firmware_retraction]
#retract_length: 0
#   The length of filament (in mm) to retract when G10 is activated,
#   and to unretract when G11 is activated (but see
#   unretract_extra_length below). The default is 0 mm.
#retract_speed: 20
#   The speed of retraction, in mm/s. The default is 20 mm/s.
#unretract_extra_length: 0
#   The length (in mm) of *additional* filament to add when
#   unretracting.
#unretract_speed: 10
#   The speed of unretraction, in mm/s. The default is 10 mm/s.
```

### [gcode_arcs]

Support for gcode arc (G2/G3) commands.

```
[gcode_arcs]
#resolution: 1.0
#   An arc will be split into segments. Each segment's length will
#   equal the resolution in mm set above. Lower values will produce a
#   finer arc, but also more work for your machine. Arcs smaller than
#   the configured value will become straight lines. The default is
#   1mm.
```

### [respond]

Enable the "M118" and "RESPOND" extended
[commands](G-Codes.md#respond).

```
[respond]
#default_type: echo
#   Sets the default prefix of the "M118" and "RESPOND" output to one
#   of the following:
#       echo: "echo: " (This is the default)
#       command: "// "
#       error: "!! "
#default_prefix: echo:
#   Directly sets the default prefix. If present, this value will
#   override the "default_type".
```

## Resonance compensation

### [input_shaper]

Enables [resonance compensation](Resonance_Compensation.md). Also see
the [command reference](G-Codes.md#input_shaper).

```
[input_shaper]
#shaper_freq_x: 0
#   A frequency (in Hz) of the input shaper for X axis. This is
#   usually a resonance frequency of X axis that the input shaper
#   should suppress. For more complex shapers, like 2- and 3-hump EI
#   input shapers, this parameter can be set from different
#   considerations. The default value is 0, which disables input
#   shaping for X axis.
#shaper_freq_y: 0
#   A frequency (in Hz) of the input shaper for Y axis. This is
#   usually a resonance frequency of Y axis that the input shaper
#   should suppress. For more complex shapers, like 2- and 3-hump EI
#   input shapers, this parameter can be set from different
#   considerations. The default value is 0, which disables input
#   shaping for Y axis.
#shaper_type: mzv
#   A type of the input shaper to use for both X and Y axes. Supported
#   shapers are zv, mzv, zvd, ei, 2hump_ei, and 3hump_ei. The default
#   is mzv input shaper.
#shaper_type_x:
#shaper_type_y:
#   If shaper_type is not set, these two parameters can be used to
#   configure different input shapers for X and Y axes. The same
#   values are supported as for shaper_type parameter.
#damping_ratio_x: 0.1
#damping_ratio_y: 0.1
#   Damping ratios of vibrations of X and Y axes used by input shapers
#   to improve vibration suppression. Default value is 0.1 which is a
#   good all-round value for most printers. In most circumstances this
#   parameter requires no tuning and should not be changed.
```

### [adxl345]

Support for ADXL345 accelerometers. This support allows one to query
accelerometer measurements from the sensor. This enables an
ACCELEROMETER_MEASURE command (see [G-Codes](G-Codes.md#adxl345) for
more information). The default chip name is "default", but one may
specify an explicit name (eg, [adxl345 my_chip_name]).

```
[adxl345]
cs_pin:
#   The SPI enable pin for the sensor. This parameter must be provided.
#spi_speed: 5000000
#   The SPI speed (in hz) to use when communicating with the chip.
#   The default is 5000000.
#spi_bus:
#spi_software_sclk_pin:
#spi_software_mosi_pin:
#spi_software_miso_pin:
#   See the "common SPI settings" section for a description of the
#   above parameters.
#axes_map: x, y, z
#   The accelerometer axis for each of the printer's X, Y, and Z axes.
#   This may be useful if the accelerometer is mounted in an
#   orientation that does not match the printer orientation. For
#   example, one could set this to "y, x, z" to swap the X and Y axes.
#   It is also possible to negate an axis if the accelerometer
#   direction is reversed (eg, "x, z, -y"). The default is "x, y, z".
#rate: 3200
#   Output data rate for ADXL345. ADXL345 supports the following data
#   rates: 3200, 1600, 800, 400, 200, 100, 50, and 25. Note that it is
#   not recommended to change this rate from the default 3200, and
#   rates below 800 will considerably affect the quality of resonance
#   measurements.
```

### [resonance_tester]

Support for resonance testing and automatic input shaper calibration.
In order to use most of the functionality of this module, additional
software dependencies must be installed; refer to
[Measuring Resonances](Measuring_Resonances.md) and the
[command reference](G-Codes.md#resonance_tester) for more
information. See the [Max smoothing](Measuring_Resonances.md#max-smoothing)
section of the measuring resonances guide for more information on
`max_smoothing` parameter and its use.

```
[resonance_tester]
#probe_points:
#   A list of X, Y, Z coordinates of points (one point per line) to test
#   resonances at. At least one point is required. Make sure that all
#   points with some safety margin in XY plane (~a few centimeters)
#   are reachable by the toolhead.
#accel_chip:
#   A name of the accelerometer chip to use for measurements. If
#   adxl345 chip was defined without an explicit name, this parameter
#   can simply reference it as "accel_chip: adxl345", otherwise an
#   explicit name must be supplied as well, e.g. "accel_chip: adxl345
#   my_chip_name". Either this, or the next two parameters must be
#   set.
#accel_chip_x:
#accel_chip_y:
#   Names of the accelerometer chips to use for measurements for each
#   of the axis. Can be useful, for instance, on bed slinger printer,
#   if two separate accelerometers are mounted on the bed (for Y axis)
#   and on the toolhead (for X axis). These parameters have the same
#   format as 'accel_chip' parameter. Only 'accel_chip' or these two
#   parameters must be provided.
#max_smoothing:
#   Maximum input shaper smoothing to allow for each axis during shaper
#   auto-calibration (with 'SHAPER_CALIBRATE' command). By default no
#   maximum smoothing is specified. Refer to Measuring_Resonances guide
#   for more details on using this feature.
#min_freq: 5
#   Minimum frequency to test for resonances. The default is 5 Hz.
#max_freq: 120
#   Maximum frequency to test for resonances. The default is 120 Hz.
#accel_per_hz: 75
#   This parameter is used to determine which acceleration to use to
#   test a specific frequency: accel = accel_per_hz * freq. Higher the
#   value, the higher is the energy of the oscillations. Can be set to
#   a lower than the default value if the resonances get too strong on
#   the printer. However, lower values make measurements of
#   high-frequency resonances less precise. The default value is 75
#   (mm/sec).
#hz_per_sec: 1
#   Determines the speed of the test. When testing all frequencies in
#   range [min_freq, max_freq], each second the frequency increases by
#   hz_per_sec. Small values make the test slow, and the large values
#   will decrease the precision of the test. The default value is 1.0
#   (Hz/sec == sec^-2).
```

## Config file helpers

### [board_pins]

Board pin aliases (one may define any number of sections with a
"board_pins" prefix). Use this to define aliases for the pins on a
micro-controller.

```
[board_pins my_aliases]
mcu: mcu
#   A comma separated list of micro-controllers that may use the
#   aliases. The default is to apply the aliases to the main "mcu".
aliases:
aliases_<name>:
#   A comma separated list of "name=value" aliases to create for the
#   given micro-controller. For example, "EXP1_1=PE6" would create an
#   "EXP1_1" alias for the "PE6" pin. However, if "value" is enclosed
#   in "<>" then "name" is created as a reserved pin (for example,
#   "EXP1_9=<GND>" would reserve "EXP1_9"). Any number of options
#   starting with "aliases_" may be specified.
```

### [include]

Include file support. One may include additional config file from the
main printer config file. Wildcards may also be used (eg,
"configs/*.cfg").

```
[include my_other_config.cfg]
```

### [duplicate_pin_override]

This tool allows a single micro-controller pin to be defined multiple
times in a config file without normal error checking. This is intended
for diagnostic and debugging purposes. This section is not needed
where Klipper supports using the same pin multiple times, and using
this override may cause confusing and unexpected results.

```
[duplicate_pin_override]
pins:
#   A comma separated list of pins that may be used multiple times in
#   a config file without normal error checks. This parameter must be
#   provided.
```

## Bed probing hardware

### [probe]

Z height probe. One may define this section to enable Z height probing
hardware. When this section is enabled, PROBE and QUERY_PROBE extended
[g-code commands](G-Codes.md#probe) become available. Also, see the
[probe calibrate guide](Probe_Calibrate.md). The probe section also
creates a virtual "probe:z_virtual_endstop" pin. One may set the
stepper_z endstop_pin to this virtual pin on cartesian style printers
that use the probe in place of a z endstop. If using
"probe:z_virtual_endstop" then do not define a position_endstop in the
stepper_z config section.

```
[probe]
pin:
#   Probe detection pin. If the pin is on a different microcontroller
#   than the Z steppers then it enables "multi-mcu homing". This
#   parameter must be provided.
#deactivate_on_each_sample: True
#   This determines if Klipper should execute deactivation gcode
#   between each probe attempt when performing a multiple probe
#   sequence. The default is True.
#x_offset: 0.0
#   The distance (in mm) between the probe and the nozzle along the
#   x-axis. The default is 0.
#y_offset: 0.0
#   The distance (in mm) between the probe and the nozzle along the
#   y-axis. The default is 0.
z_offset:
#   The distance (in mm) between the bed and the nozzle when the probe
#   triggers. This parameter must be provided.
#speed: 5.0
#   Speed (in mm/s) of the Z axis when probing. The default is 5mm/s.
#samples: 1
#   The number of times to probe each point. The probed z-values will
#   be averaged. The default is to probe 1 time.
#sample_retract_dist: 2.0
#   The distance (in mm) to lift the toolhead between each sample (if
#   sampling more than once). The default is 2mm.
#lift_speed:
#   Speed (in mm/s) of the Z axis when lifting the probe between
#   samples. The default is to use the same value as the 'speed'
#   parameter.
#samples_result: average
#   The calculation method when sampling more than once - either
#   "median" or "average". The default is average.
#samples_tolerance: 0.100
#   The maximum Z distance (in mm) that a sample may differ from other
#   samples. If this tolerance is exceeded then either an error is
#   reported or the attempt is restarted (see
#   samples_tolerance_retries). The default is 0.100mm.
#samples_tolerance_retries: 0
#   The number of times to retry if a sample is found that exceeds
#   samples_tolerance. On a retry, all current samples are discarded
#   and the probe attempt is restarted. If a valid set of samples are
#   not obtained in the given number of retries then an error is
#   reported. The default is zero which causes an error to be reported
#   on the first sample that exceeds samples_tolerance.
#activate_gcode:
#   A list of G-Code commands to execute prior to each probe attempt.
#   See docs/Command_Templates.md for G-Code format. This may be
#   useful if the probe needs to be activated in some way. Do not
#   issue any commands here that move the toolhead (eg, G1). The
#   default is to not run any special G-Code commands on activation.
#deactivate_gcode:
#   A list of G-Code commands to execute after each probe attempt
#   completes. See docs/Command_Templates.md for G-Code format. Do not
#   issue any commands here that move the toolhead. The default is to
#   not run any special G-Code commands on deactivation.
```

### [bltouch]

BLTouch probe. One may define this section (instead of a probe
section) to enable a BLTouch probe. See [BL-Touch guide](BLTouch.md)
and [command reference](G-Codes.md#bltouch) for further information. A
virtual "probe:z_virtual_endstop" pin is also created (see the "probe"
section for the details).

```
[bltouch]
sensor_pin:
#   Pin connected to the BLTouch sensor pin. Most BLTouch devices
#   require a pullup on the sensor pin (prefix the pin name with "^").
#   This parameter must be provided.
control_pin:
#   Pin connected to the BLTouch control pin. This parameter must be
#   provided.
#pin_move_time: 0.680
#   The amount of time (in seconds) to wait for the BLTouch pin to
#   move up or down. The default is 0.680 seconds.
#stow_on_each_sample: True
#   This determines if Klipper should command the pin to move up
#   between each probe attempt when performing a multiple probe
#   sequence. Read the directions in docs/BLTouch.md before setting
#   this to False. The default is True.
#probe_with_touch_mode: False
#   If this is set to True then Klipper will probe with the device in
#   "touch_mode". The default is False (probing in "pin_down" mode).
#pin_up_reports_not_triggered: True
#   Set if the BLTouch consistently reports the probe in a "not
#   triggered" state after a successful "pin_up" command. This should
#   be True for all genuine BLTouch devices. Read the directions in
#   docs/BLTouch.md before setting this to False. The default is True.
#pin_up_touch_mode_reports_triggered: True
#   Set if the BLTouch consistently reports a "triggered" state after
#   the commands "pin_up" followed by "touch_mode". This should be
#   True for all genuine BLTouch devices. Read the directions in
#   docs/BLTouch.md before setting this to False. The default is True.
#set_output_mode:
#   Request a specific sensor pin output mode on the BLTouch V3.0 (and
#   later). This setting should not be used on other types of probes.
#   Set to "5V" to request a sensor pin output of 5 Volts (only use if
#   the controller board needs 5V mode and is 5V tolerant on its input
#   signal line). Set to "OD" to request the sensor pin output use
#   open drain mode. The default is to not request an output mode.
#x_offset:
#y_offset:
#z_offset:
#speed:
#samples:
#sample_retract_dist:
#samples_result:
#samples_tolerance:
#samples_tolerance_retries:
#   See the "probe" section for information on these parameters.
```

## Additional stepper motors and extruders

### [stepper_z1]

Multi-stepper axes. On a cartesian style printer, the stepper
controlling a given axis may have additional config blocks defining
steppers that should be stepped in concert with the primary stepper.
One may define any number of sections with a numeric suffix starting
at 1 (for example, "stepper_z1", "stepper_z2", etc.).

```
[stepper_z1]
#step_pin:
#dir_pin:
#enable_pin:
#microsteps:
#rotation_distance:
#   See the "stepper" section for the definition of the above parameters.
#endstop_pin:
#   If an endstop_pin is defined for the additional stepper then the
#   stepper will home until the endstop is triggered. Otherwise, the
#   stepper will home until the endstop on the primary stepper for the
#   axis is triggered.
```

### [extruder1]

In a multi-extruder printer add an additional extruder section for
each additional extruder. The additional extruder sections should be
named "extruder1", "extruder2", "extruder3", and so on. See the
"extruder" section for a description of available parameters.

See [sample-multi-extruder.cfg](../config/sample-multi-extruder.cfg)
for an example configuration.

```
[extruder1]
#step_pin:
#dir_pin:
#...
#   See the "extruder" section for available stepper and heater
#   parameters.
#shared_heater:
#   This option is deprecated and should no longer be specified.
```

### [dual_carriage]

Support for cartesian printers with dual carriages on a single
axis. The active carriage is set via the SET_DUAL_CARRIAGE extended
g-code command. The "SET_DUAL_CARRIAGE CARRIAGE=1" command will
activate the carriage defined in this section (CARRIAGE=0 will return
activation to the primary carriage). Dual carriage support is
typically combined with extra extruders - the SET_DUAL_CARRIAGE
command is often called at the same time as the ACTIVATE_EXTRUDER
command. Be sure to park the carriages during deactivation.

See [sample-idex.cfg](../config/sample-idex.cfg) for an example
configuration.

```
[dual_carriage]
axis:
#   The axis this extra carriage is on (either x or y). This parameter
#   must be provided.
#step_pin:
#dir_pin:
#enable_pin:
#microsteps:
#rotation_distance:
#endstop_pin:
#position_endstop:
#position_min:
#position_max:
#   See the "stepper" section for the definition of the above parameters.
```

### [extruder_stepper]

Support for additional steppers synchronized to the movement of an
extruder (one may define any number of sections with an
"extruder_stepper" prefix).

See the [command reference](G-Codes.md#extruder) for more information.

```
[extruder_stepper my_extra_stepper]
#extruder: extruder
#   The extruder this stepper is synchronized to. If this is set to an
#   empty string then the stepper will not be synchronized to an
#   extruder. The default is "extruder".
#step_pin:
#dir_pin:
#enable_pin:
#microsteps:
#rotation_distance:
#   See the "stepper" section for the definition of the above
#   parameters.
```

### [manual_stepper]

Manual steppers (one may define any number of sections with a
"manual_stepper" prefix). These are steppers that are controlled by
the MANUAL_STEPPER g-code command. For example: "MANUAL_STEPPER
STEPPER=my_stepper MOVE=10 SPEED=5". See
[G-Codes](G-Codes.md#manual_stepper) file for a description of the
MANUAL_STEPPER command. The steppers are not connected to the normal
printer kinematics.

```
[manual_stepper my_stepper]
#step_pin:
#dir_pin:
#enable_pin:
#microsteps:
#rotation_distance:
#   See the "stepper" section for a description of these parameters.
#velocity:
#   Set the default velocity (in mm/s) for the stepper. This value
#   will be used if a MANUAL_STEPPER command does not specify a SPEED
#   parameter. The default is 5mm/s.
#accel:
#   Set the default acceleration (in mm/s^2) for the stepper. An
#   acceleration of zero will result in no acceleration. This value
#   will be used if a MANUAL_STEPPER command does not specify an ACCEL
#   parameter. The default is zero.
#endstop_pin:
#   Endstop switch detection pin. If specified, then one may perform
#   "homing moves" by adding a STOP_ON_ENDSTOP parameter to
#   MANUAL_STEPPER movement commands.
```

<<<<<<< HEAD
## Mixingextruder
=======
## [mixingextruder]
>>>>>>> a7a58cd8

A mixing printhead which has <n>in-1out mixing nozzle. When specified
16 virtual mixingextruders are created ("mixingextruder",
"mixingextruder1", ... "mixingextruder15"). They can be activated like
the standard extruders with "ACTIVATE_EXTRUDER EXTRUDER=mixingextruder" and
"MIXING_STATUS EXTRUDER=mixingextruder" provides some statistics.
When activated additional g-code are available. See
[G-Codes](G-Codes.md#mixing-commands) for
a detailed description of the additional commands.

```
[mixingextruder]
#extruders:
#   Which extruders feed into the hotend/nozzle. provide a comma
#   separated list, eg. "extruder,extruder1,extruder2".
#   This configuration is required.
```

## Custom heaters and sensors

### [verify_heater]

Heater and temperature sensor verification. Heater verification is
automatically enabled for each heater that is configured on the
printer. Use verify_heater sections to change the default settings.

```
[verify_heater heater_config_name]
#max_error: 120
#   The maximum "cumulative temperature error" before raising an
#   error. Smaller values result in stricter checking and larger
#   values allow for more time before an error is reported.
#   Specifically, the temperature is inspected once a second and if it
#   is close to the target temperature then an internal "error
#   counter" is reset; otherwise, if the temperature is below the
#   target range then the counter is increased by the amount the
#   reported temperature differs from that range. Should the counter
#   exceed this "max_error" then an error is raised. The default is
#   120.
#check_gain_time:
#   This controls heater verification during initial heating. Smaller
#   values result in stricter checking and larger values allow for
#   more time before an error is reported. Specifically, during
#   initial heating, as long as the heater increases in temperature
#   within this time frame (specified in seconds) then the internal
#   "error counter" is reset. The default is 20 seconds for extruders
#   and 60 seconds for heater_bed.
#hysteresis: 5
#   The maximum temperature difference (in Celsius) to a target
#   temperature that is considered in range of the target. This
#   controls the max_error range check. It is rare to customize this
#   value. The default is 5.
#heating_gain: 2
#   The minimum temperature (in Celsius) that the heater must increase
#   by during the check_gain_time check. It is rare to customize this
#   value. The default is 2.
```

### [homing_heaters]

Tool to disable heaters when homing or probing an axis.

```
[homing_heaters]
#steppers:
#   A comma separated list of steppers that should cause heaters to be
#   disabled. The default is to disable heaters for any homing/probing
#   move.
#   Typical example: stepper_z
#heaters:
#   A comma separated list of heaters to disable during homing/probing
#   moves. The default is to disable all heaters.
#   Typical example: extruder, heater_bed
```

### [thermistor]

Custom thermistors (one may define any number of sections with a
"thermistor" prefix). A custom thermistor may be used in the
sensor_type field of a heater config section. (For example, if one
defines a "[thermistor my_thermistor]" section then one may use a
"sensor_type: my_thermistor" when defining a heater.) Be sure to place
the thermistor section in the config file above its first use in a
heater section.

```
[thermistor my_thermistor]
#temperature1:
#resistance1:
#temperature2:
#resistance2:
#temperature3:
#resistance3:
#   Three resistance measurements (in Ohms) at the given temperatures
#   (in Celsius). The three measurements will be used to calculate the
#   Steinhart-Hart coefficients for the thermistor. These parameters
#   must be provided when using Steinhart-Hart to define the
#   thermistor.
#beta:
#   Alternatively, one may define temperature1, resistance1, and beta
#   to define the thermistor parameters. This parameter must be
#   provided when using "beta" to define the thermistor.
```

### [adc_temperature]

Custom ADC temperature sensors (one may define any number of sections
with an "adc_temperature" prefix). This allows one to define a custom
temperature sensor that measures a voltage on an Analog to Digital
Converter (ADC) pin and uses linear interpolation between a set of
configured temperature/voltage (or temperature/resistance)
measurements to determine the temperature. The resulting sensor can be
used as a sensor_type in a heater section. (For example, if one
defines a "[adc_temperature my_sensor]" section then one may use a
"sensor_type: my_sensor" when defining a heater.) Be sure to place the
sensor section in the config file above its first use in a heater
section.

```
[adc_temperature my_sensor]
#temperature1:
#voltage1:
#temperature2:
#voltage2:
#...
#   A set of temperatures (in Celsius) and voltages (in Volts) to use
#   as reference when converting a temperature. A heater section using
#   this sensor may also specify adc_voltage and voltage_offset
#   parameters to define the ADC voltage (see "Common temperature
#   amplifiers" section for details). At least two measurements must
#   be provided.
#temperature1:
#resistance1:
#temperature2:
#resistance2:
#...
#   Alternatively one may specify a set of temperatures (in Celsius)
#   and resistance (in Ohms) to use as reference when converting a
#   temperature. A heater section using this sensor may also specify a
#   pullup_resistor parameter (see "extruder" section for details). At
#   least two measurements must be provided.
```

### [heater_generic]

Generic heaters (one may define any number of sections with a
"heater_generic" prefix). These heaters behave similarly to standard
heaters (extruders, heated beds). Use the SET_HEATER_TEMPERATURE
command (see [G-Codes](G-Codes.md#heaters) for details) to set the
target temperature.

```
[heater_generic my_generic_heater]
#gcode_id:
#   The id to use when reporting the temperature in the M105 command.
#   This parameter must be provided.
#heater_pin:
#max_power:
#sensor_type:
#sensor_pin:
#smooth_time:
#control:
#pid_Kp:
#pid_Ki:
#pid_Kd:
#pwm_cycle_time:
#min_temp:
#max_temp:
#   See the "extruder" section for the definition of the above
#   parameters.
```

### [temperature_sensor]

Generic temperature sensors. One can define any number of additional
temperature sensors that are reported via the M105 command.

```
[temperature_sensor my_sensor]
#sensor_type:
#sensor_pin:
#min_temp:
#max_temp:
#   See the "extruder" section for the definition of the above
#   parameters.
#gcode_id:
#   See the "heater_generic" section for the definition of this
#   parameter.
```

## Temperature sensors

Klipper includes definitions for many types of temperature sensors.
These sensors may be used in any config section that requires a
temperature sensor (such as an `[extruder]` or `[heated_bed]`
section).

### Common thermistors

Common thermistors. The following parameters are available in heater
sections that use one of these sensors.

```
sensor_type:
#   One of "EPCOS 100K B57560G104F", "ATC Semitec 104GT-2",
#   "ATC Semitec 104NT-4-R025H42G", "Generic 3950",
#   "Honeywell 100K 135-104LAG-J01", "NTC 100K MGB18-104F39050L32",
#   "SliceEngineering 450", or "TDK NTCG104LH104JT1"
sensor_pin:
#   Analog input pin connected to the thermistor. This parameter must
#   be provided.
#pullup_resistor: 4700
#   The resistance (in ohms) of the pullup attached to the thermistor.
#   The default is 4700 ohms.
#inline_resistor: 0
#   The resistance (in ohms) of an extra (not heat varying) resistor
#   that is placed inline with the thermistor. It is rare to set this.
#   The default is 0 ohms.
```

### Common temperature amplifiers

Common temperature amplifiers. The following parameters are available
in heater sections that use one of these sensors.

```
sensor_type:
#   One of "PT100 INA826", "AD595", "AD597", "AD8494", "AD8495",
#   "AD8496", or "AD8497".
sensor_pin:
#   Analog input pin connected to the sensor. This parameter must be
#   provided.
#adc_voltage: 5.0
#   The ADC comparison voltage (in Volts). The default is 5 volts.
#voltage_offset: 0
#   The ADC voltage offset (in Volts). The default is 0.
```

### Directly connected PT1000 sensor

Directly connected PT1000 sensor. The following parameters are
available in heater sections that use one of these sensors.

```
sensor_type: PT1000
sensor_pin:
#   Analog input pin connected to the sensor. This parameter must be
#   provided.
#pullup_resistor: 4700
#   The resistance (in ohms) of the pullup attached to the sensor. The
#   default is 4700 ohms.
```

### MAXxxxxx temperature sensors

MAXxxxxx serial peripheral interface (SPI) temperature based
sensors. The following parameters are available in heater sections
that use one of these sensor types.

```
sensor_type:
#   One of "MAX6675", "MAX31855", "MAX31856", or "MAX31865".
sensor_pin:
#   The chip select line for the sensor chip. This parameter must be
#   provided.
#spi_speed: 4000000
#   The SPI speed (in hz) to use when communicating with the chip.
#   The default is 4000000.
#spi_bus:
#spi_software_sclk_pin:
#spi_software_mosi_pin:
#spi_software_miso_pin:
#   See the "common SPI settings" section for a description of the
#   above parameters.
#tc_type: K
#tc_use_50Hz_filter: False
#tc_averaging_count: 1
#   The above parameters control the sensor parameters of MAX31856
#   chips. The defaults for each parameter are next to the parameter
#   name in the above list.
#rtd_nominal_r: 100
#rtd_reference_r: 430
#rtd_num_of_wires: 2
#rtd_use_50Hz_filter: False
#   The above parameters control the sensor parameters of MAX31865
#   chips. The defaults for each parameter are next to the parameter
#   name in the above list.
```

### BMP280/BME280/BME680 temperature sensor

BMP280/BME280/BME680 two wire interface (I2C) environmental sensors.
Note that these sensors are not intended for use with extruders and
heater beds, but rather for monitoring ambient temperature (C),
pressure (hPa), relative humidity and in case of the BME680 gas level.
See [sample-macros.cfg](../config/sample-macros.cfg) for a gcode_macro
that may be used to report pressure and humidity in addition to
temperature.

```
sensor_type: BME280
#i2c_address:
#   Default is 118 (0x76). Some BME280 sensors have an address of 119
#   (0x77).
#i2c_mcu:
#i2c_bus:
#i2c_speed:
#   See the "common I2C settings" section for a description of the
#   above parameters.
```

### HTU21D sensor

HTU21D family two wire interface (I2C) environmental sensor. Note that
this sensor is not intended for use with extruders and heater beds,
but rather for monitoring ambient temperature (C) and relative
humidity. See [sample-macros.cfg](../config/sample-macros.cfg) for a
gcode_macro that may be used to report humidity in addition to
temperature.

```
sensor_type:
#   Must be "HTU21D" , "SI7013", "SI7020", "SI7021" or "SHT21"
#i2c_address:
#   Default is 64 (0x40).
#i2c_mcu:
#i2c_bus:
#i2c_speed:
#   See the "common I2C settings" section for a description of the
#   above parameters.
#htu21d_hold_master:
#   If the sensor can hold the I2C buf while reading. If True no other
#   bus communication can be performed while reading is in progress.
#   Default is False.
#htu21d_resolution:
#   The resolution of temperature and humidity reading.
#   Valid values are:
#    'TEMP14_HUM12' -> 14bit for Temp and 12bit for humidity
#    'TEMP13_HUM10' -> 13bit for Temp and 10bit for humidity
#    'TEMP12_HUM08' -> 12bit for Temp and 08bit for humidity
#    'TEMP11_HUM11' -> 11bit for Temp and 11bit for humidity
#   Default is: "TEMP11_HUM11"
#htu21d_report_time:
#   Interval in seconds between readings. Default is 30
```

### LM75 temperature sensor

LM75/LM75A two wire (I2C) connected temperature sensors. These sensors
have a range of -55~125 C, so are usable for e.g. chamber temperature
monitoring. They can also function as simple fan/heater controllers.

```
sensor_type: LM75
#i2c_address:
#   Default is 72 (0x48). Normal range is 72-79 (0x48-0x4F) and the 3
#   low bits of the address are configured via pins on the chip
#   (usually with jumpers or hard wired).
#i2c_mcu:
#i2c_bus:
#i2c_speed:
#   See the "common I2C settings" section for a description of the
#   above parameters.
#lm75_report_time:
#   Interval in seconds between readings. Default is 0.8, with minimum
#   0.5.
```

### Builtin micro-controller temperature sensor

The atsam, atsamd, and stm32 micro-controllers contain an internal
temperature sensor. One can use the "temperature_mcu" sensor to
monitor these temperatures.

```
sensor_type: temperature_mcu
#sensor_mcu: mcu
#   The micro-controller to read from. The default is "mcu".
#sensor_temperature1:
#sensor_adc1:
#   Specify the above two parameters (a temperature in Celsius and an
#   ADC value as a float between 0.0 and 1.0) to calibrate the
#   micro-controller temperature. This may improve the reported
#   temperature accuracy on some chips. A typical way to obtain this
#   calibration information is to completely remove power from the
#   printer for a few hours (to ensure it is at the ambient
#   temperature), then power it up and use the QUERY_ADC command to
#   obtain an ADC measurement. Use some other temperature sensor on
#   the printer to find the corresponding ambient temperature. The
#   default is to use the factory calibration data on the
#   micro-controller (if applicable) or the nominal values from the
#   micro-controller specification.
#sensor_temperature2:
#sensor_adc2:
#   If sensor_temperature1/sensor_adc1 is specified then one may also
#   specify sensor_temperature2/sensor_adc2 calibration data. Doing so
#   may provide calibrated "temperature slope" information. The
#   default is to use the factory calibration data on the
#   micro-controller (if applicable) or the nominal values from the
#   micro-controller specification.
```

### Host temperature sensor

Temperature from the machine (eg Raspberry Pi) running the host software.

```
sensor_type: temperature_host
#sensor_path:
#   The path to temperature system file. The default is
#   "/sys/class/thermal/thermal_zone0/temp" which is the temperature
#   system file on a Raspberry Pi computer.
```

### DS18B20 temperature sensor

DS18B20 is a 1-wire (w1) digital temperature sensor. Note that this sensor is not intended for use with extruders and heater beds, but rather for monitoring ambient temperature (C). These sensors have range up to 125 C, so are usable for e.g. chamber temperature monitoring. They can also function as simple fan/heater controllers. DS18B20 sensors are only supported on the "host mcu", e.g. the Raspberry Pi. The w1-gpio Linux kernel module must be installed.

```
sensor_type: DS18B20
serial_no:
#   Each 1-wire device has a unique serial number used to identify the device,
#   usually in the format 28-031674b175ff. This parameter must be provided.
#   Attached 1-wire devices can be listed using the following Linux command:
#   ls /sys/bus/w1/devices/
#ds18_report_time:
#   Interval in seconds between readings. Default is 3.0, with a minimum of 1.0
#sensor_mcu:
#   The micro-controller to read from. Must be the host_mcu
```

## Fans

### [fan]

Print cooling fan.

```
[fan]
pin:
#   Output pin controlling the fan. This parameter must be provided.
#max_power: 1.0
#   The maximum power (expressed as a value from 0.0 to 1.0) that the
#   pin may be set to. The value 1.0 allows the pin to be set fully
#   enabled for extended periods, while a value of 0.5 would allow the
#   pin to be enabled for no more than half the time. This setting may
#   be used to limit the total power output (over extended periods) to
#   the fan. If this value is less than 1.0 then fan speed requests
#   will be scaled between zero and max_power (for example, if
#   max_power is .9 and a fan speed of 80% is requested then the fan
#   power will be set to 72%). The default is 1.0.
#shutdown_speed: 0
#   The desired fan speed (expressed as a value from 0.0 to 1.0) if
#   the micro-controller software enters an error state. The default
#   is 0.
#cycle_time: 0.010
#   The amount of time (in seconds) for each PWM power cycle to the
#   fan. It is recommended this be 10 milliseconds or greater when
#   using software based PWM. The default is 0.010 seconds.
#hardware_pwm: False
#   Enable this to use hardware PWM instead of software PWM. Most fans
#   do not work well with hardware PWM, so it is not recommended to
#   enable this unless there is an electrical requirement to switch at
#   very high speeds. When using hardware PWM the actual cycle time is
#   constrained by the implementation and may be significantly
#   different than the requested cycle_time. The default is False.
#kick_start_time: 0.100
#   Time (in seconds) to run the fan at full speed when either first
#   enabling or increasing it by more than 50% (helps get the fan
#   spinning). The default is 0.100 seconds.
#off_below: 0.0
#   The minimum input speed which will power the fan (expressed as a
#   value from 0.0 to 1.0). When a speed lower than off_below is
#   requested the fan will instead be turned off. This setting may be
#   used to prevent fan stalls and to ensure kick starts are
#   effective. The default is 0.0.
#
#   This setting should be recalibrated whenever max_power is adjusted.
#   To calibrate this setting, start with off_below set to 0.0 and the
#   fan spinning. Gradually lower the fan speed to determine the lowest
#   input speed which reliably drives the fan without stalls. Set
#   off_below to the duty cycle corresponding to this value (for
#   example, 12% -> 0.12) or slightly higher.
#tachometer_pin:
#   Tachometer input pin for monitoring fan speed. A pullup is generally
#   required. This parameter is optional.
#tachometer_ppr: 2
#   When tachometer_pin is specified, this is the number of pulses per
#   revolution of the tachometer signal. For a BLDC fan this is
#   normally half the number of poles. The default is 2.
#tachometer_poll_interval: 0.0015
#   When tachometer_pin is specified, this is the polling period of the
#   tachometer pin, in seconds. The default is 0.0015, which is fast
#   enough for fans below 10000 RPM at 2 PPR. This must be smaller than
#   30/(tachometer_ppr*rpm), with some margin, where rpm is the
#   maximum speed (in RPM) of the fan.
```

### [heater_fan]

Heater cooling fans (one may define any number of sections with a
"heater_fan" prefix). A "heater fan" is a fan that will be enabled
whenever its associated heater is active. By default, a heater_fan has
a shutdown_speed equal to max_power.

```
[heater_fan my_nozzle_fan]
#pin:
#max_power:
#shutdown_speed:
#cycle_time:
#hardware_pwm:
#kick_start_time:
#off_below:
#tachometer_pin:
#tachometer_ppr:
#tachometer_poll_interval:
#   See the "fan" section for a description of the above parameters.
#heater: extruder
#   Name of the config section defining the heater that this fan is
#   associated with. If a comma separated list of heater names is
#   provided here, then the fan will be enabled when any of the given
#   heaters are enabled. The default is "extruder".
#heater_temp: 50.0
#   A temperature (in Celsius) that the heater must drop below before
#   the fan is disabled. The default is 50 Celsius.
#fan_speed: 1.0
#   The fan speed (expressed as a value from 0.0 to 1.0) that the fan
#   will be set to when its associated heater is enabled. The default
#   is 1.0
```

### [controller_fan]

Controller cooling fan (one may define any number of sections with a
"controller_fan" prefix). A "controller fan" is a fan that will be
enabled whenever its associated heater or its associated stepper
driver is active. The fan will stop whenever an idle_timeout is
reached to ensure no overheating will occur after deactivating a
watched component.

```
[controller_fan my_controller_fan]
#pin:
#max_power:
#shutdown_speed:
#cycle_time:
#hardware_pwm:
#kick_start_time:
#off_below:
#tachometer_pin:
#tachometer_ppr:
#tachometer_poll_interval:
#   See the "fan" section for a description of the above parameters.
#fan_speed: 1.0
#   The fan speed (expressed as a value from 0.0 to 1.0) that the fan
#   will be set to when a heater or stepper driver is active.
#   The default is 1.0
#idle_timeout:
#   The amount of time (in seconds) after a stepper driver or heater
#   was active and the fan should be kept running. The default
#   is 30 seconds.
#idle_speed:
#   The fan speed (expressed as a value from 0.0 to 1.0) that the fan
#   will be set to when a heater or stepper driver was active and
#   before the idle_timeout is reached. The default is fan_speed.
#heater:
#stepper:
#   Name of the config section defining the heater/stepper that this fan
#   is associated with. If a comma separated list of heater/stepper names
#   is provided here, then the fan will be enabled when any of the given
#   heaters/steppers are enabled. The default heater is "extruder", the
#   default stepper is all of them.
```

### [temperature_fan]

Temperature-triggered cooling fans (one may define any number of
sections with a "temperature_fan" prefix). A "temperature fan" is a
fan that will be enabled whenever its associated sensor is above a set
temperature. By default, a temperature_fan has a shutdown_speed equal
to max_power.

See the [command reference](G-Codes.md#temperature_fan) for additional
information.

```
[temperature_fan my_temp_fan]
#pin:
#max_power:
#shutdown_speed:
#cycle_time:
#hardware_pwm:
#kick_start_time:
#off_below:
#tachometer_pin:
#tachometer_ppr:
#tachometer_poll_interval:
#   See the "fan" section for a description of the above parameters.
#sensor_type:
#sensor_pin:
#control:
#pid_Kp:
#pid_Ki:
#pid_Kd:
#pid_deriv_time:
#max_delta:
#min_temp:
#max_temp:
#   See the "extruder" section for a description of the above parameters.
#target_temp: 40.0
#   A temperature (in Celsius) that will be the target temperature.
#   The default is 40 degrees.
#max_speed: 1.0
#   The fan speed (expressed as a value from 0.0 to 1.0) that the fan
#   will be set to when the sensor temperature exceeds the set value.
#   The default is 1.0.
#min_speed: 0.3
#   The minimum fan speed (expressed as a value from 0.0 to 1.0) that
#   the fan will be set to for PID temperature fans.
#   The default is 0.3.
#gcode_id:
#   If set, the temperature will be reported in M105 queries using the
#   given id. The default is to not report the temperature via M105.
```

### [fan_generic]

Manually controlled fan (one may define any number of sections with a
"fan_generic" prefix). The speed of a manually controlled fan is set
with the SET_FAN_SPEED [gcode command](G-Codes.md#fan_generic).

```
[fan_generic extruder_partfan]
#pin:
#max_power:
#shutdown_speed:
#cycle_time:
#hardware_pwm:
#kick_start_time:
#off_below:
#tachometer_pin:
#tachometer_ppr:
#tachometer_poll_interval:
#   See the "fan" section for a description of the above parameters.
```

## Additional servos, LEDs, buttons, and other pins

### [servo]

Servos (one may define any number of sections with a "servo"
prefix). The servos may be controlled using the SET_SERVO
[g-code command](G-Codes.md#servo). For example: SET_SERVO
SERVO=my_servo ANGLE=180

```
[servo my_servo]
pin:
#   PWM output pin controlling the servo. This parameter must be
#   provided.
#maximum_servo_angle: 180
#   The maximum angle (in degrees) that this servo can be set to. The
#   default is 180 degrees.
#minimum_pulse_width: 0.001
#   The minimum pulse width time (in seconds). This should correspond
#   with an angle of 0 degrees. The default is 0.001 seconds.
#maximum_pulse_width: 0.002
#   The maximum pulse width time (in seconds). This should correspond
#   with an angle of maximum_servo_angle. The default is 0.002
#   seconds.
#initial_angle:
#   Initial angle (in degrees) to set the servo to. The default is to
#   not send any signal at startup.
#initial_pulse_width:
#   Initial pulse width time (in seconds) to set the servo to. (This
#   is only valid if initial_angle is not set.) The default is to not
#   send any signal at startup.
```

### [neopixel]

Neopixel (aka WS2812) LED support (one may define any number of
sections with a "neopixel" prefix). One may set the LED color via
"SET_LED LED=my_neopixel RED=0.1 GREEN=0.1 BLUE=0.1" type extended
[g-code commands](G-Codes.md#neopixel).

```
[neopixel my_neopixel]
pin:
#   The pin connected to the neopixel. This parameter must be
#   provided.
#chain_count:
#   The number of Neopixel chips that are "daisy chained" to the
#   provided pin. The default is 1 (which indicates only a single
#   Neopixel is connected to the pin).
#color_order: GRB
#   Set the pixel order required by the LED hardware. Options are GRB,
#   RGB, BRG, GRBW, or RGBW. The default is GRB.
#initial_RED: 0.0
#initial_GREEN: 0.0
#initial_BLUE: 0.0
#initial_WHITE: 0.0
#   Sets the initial LED color of the Neopixel. Each value should be
#   between 0.0 and 1.0. The WHITE option is only available on RGBW
#   LEDs. The default for each color is 0.
```

### [dotstar]

Dotstar (aka APA102) LED support (one may define any number of
sections with a "dotstar" prefix). One may set the LED color via
"SET_LED LED=my_dotstar RED=0.1 GREEN=0.1 BLUE=0.1" type extended
[g-code commands](G-Codes.md#neopixel).

```
[dotstar my_dotstar]
data_pin:
#   The pin connected to the data line of the dotstar. This parameter
#   must be provided.
clock_pin:
#   The pin connected to the clock line of the dotstar. This parameter
#   must be provided.
#chain_count:
#initial_RED: 0.0
#initial_GREEN: 0.0
#initial_BLUE: 0.0
#   See the "neopixel" section for information on these parameters.
```

### [PCA9533]

PCA9533 LED support. The PCA9533 is used on the mightyboard.

```
[pca9533 my_pca9533]
#i2c_address: 98
#   The i2c address that the chip is using on the i2c bus. Use 98 for
#   the PCA9533/1, 99 for the PCA9533/2. The default is 98.
#i2c_mcu:
#i2c_bus:
#i2c_speed:
#   See the "common I2C settings" section for a description of the
#   above parameters.
#initial_RED: 0
#initial_GREEN: 0
#initial_BLUE: 0
#initial_WHITE: 0
#   The PCA9533 only supports 1 or 0. The default is 0. On the
#   mightyboard, the white led is not populated.
#   Use GCODE to modify led values after startup.
#   set_led led=my_pca9533 red=1 green=1 blue=1
```

### [gcode_button]

Execute gcode when a button is pressed or released (or when a pin
changes state). You can check the state of the button by using
`QUERY_BUTTON button=my_gcode_button`.

```
[gcode_button my_gcode_button]
pin:
#   The pin on which the button is connected. This parameter must be
#   provided.
#analog_range:
#   Two comma separated resistances (in Ohms) specifying the minimum
#   and maximum resistance range for the button. If analog_range is
#   provided then the pin must be an analog capable pin. The default
#   is to use digital gpio for the button.
#analog_pullup_resistor:
#   The pullup resistance (in Ohms) when analog_range is specified.
#   The default is 4700 ohms.
#press_gcode:
#   A list of G-Code commands to execute when the button is pressed.
#   G-Code templates are supported. This parameter must be provided.
#release_gcode:
#   A list of G-Code commands to execute when the button is released.
#   G-Code templates are supported. The default is to not run any
#   commands on a button release.
```

### [output_pin]

Run-time configurable output pins (one may define any number of
sections with an "output_pin" prefix). Pins configured here will be
setup as output pins and one may modify them at run-time using
"SET_PIN PIN=my_pin VALUE=.1" type extended
[g-code commands](G-Codes.md#output_pin).

```
[output_pin my_pin]
pin:
#   The pin to configure as an output. This parameter must be
#   provided.
#pwm: False
#   Set if the output pin should be capable of pulse-width-modulation.
#   If this is true, the value fields should be between 0 and 1; if it
#   is false the value fields should be either 0 or 1. The default is
#   False.
#static_value:
#   If this is set, then the pin is assigned to this value at startup
#   and the pin can not be changed during runtime. A static pin uses
#   slightly less ram in the micro-controller. The default is to use
#   runtime configuration of pins.
#value:
#   The value to initially set the pin to during MCU configuration.
#   The default is 0 (for low voltage).
#shutdown_value:
#   The value to set the pin to on an MCU shutdown event. The default
#   is 0 (for low voltage).
#maximum_mcu_duration:
#   The maximum duration a non-shutdown value may be driven by the MCU
#   without an acknowledge from the host.
#   If host can not keep up with an update, the MCU will shutdown
#   and set all pins to their respective shutdown values.
#   Default: 0 (disabled)
#   Usual values are around 5 seconds.
#cycle_time: 0.100
#   The amount of time (in seconds) per PWM cycle. It is recommended
#   this be 10 milliseconds or greater when using software based PWM.
#   The default is 0.100 seconds for pwm pins.
#hardware_pwm: False
#   Enable this to use hardware PWM instead of software PWM. When
#   using hardware PWM the actual cycle time is constrained by the
#   implementation and may be significantly different than the
#   requested cycle_time. The default is False.
#scale:
#   This parameter can be used to alter how the 'value' and
#   'shutdown_value' parameters are interpreted for pwm pins. If
#   provided, then the 'value' parameter should be between 0.0 and
#   'scale'. This may be useful when configuring a PWM pin that
#   controls a stepper voltage reference. The 'scale' can be set to
#   the equivalent stepper amperage if the PWM were fully enabled, and
#   then the 'value' parameter can be specified using the desired
#   amperage for the stepper. The default is to not scale the 'value'
#   parameter.
```

### [static_digital_output]

Statically configured digital output pins (one may define any number
of sections with a "static_digital_output" prefix). Pins configured
here will be setup as a GPIO output during MCU configuration. They can
not be changed at run-time.

```
[static_digital_output my_output_pins]
pins:
#   A comma separated list of pins to be set as GPIO output pins. The
#   pin will be set to a high level unless the pin name is prefaced
#   with "!". This parameter must be provided.
```

### [multi_pin]

Multiple pin outputs (one may define any number of sections with a
"multi_pin" prefix). A multi_pin output creates an internal pin alias
that can modify multiple output pins each time the alias pin is
set. For example, one could define a "[multi_pin my_fan]" object
containing two pins and then set "pin=multi_pin:my_fan" in the "[fan]"
section - on each fan change both output pins would be updated. These
aliases may not be used with stepper motor pins.

```
[multi_pin my_multi_pin]
pins:
#   A comma separated list of pins associated with this alias. This
#   parameter must be provided.
```

## TMC stepper driver configuration

Configuration of Trinamic stepper motor drivers in UART/SPI mode.
Additional information is in the [TMC Drivers guide](TMC_Drivers.md)
and in the [command reference](G-Codes.md#tmcxxxx).

### [tmc2130]

Configure a TMC2130 stepper motor driver via SPI bus. To use this
feature, define a config section with a "tmc2130" prefix followed by
the name of the corresponding stepper config section (for example,
"[tmc2130 stepper_x]").

```
[tmc2130 stepper_x]
cs_pin:
#   The pin corresponding to the TMC2130 chip select line. This pin
#   will be set to low at the start of SPI messages and raised to high
#   after the message completes. This parameter must be provided.
#spi_speed:
#spi_bus:
#spi_software_sclk_pin:
#spi_software_mosi_pin:
#spi_software_miso_pin:
#   See the "common SPI settings" section for a description of the
#   above parameters.
#chain_position:
#chain_length:
#   These parameters configure an SPI daisy chain. The two parameters
#   define the stepper position in the chain and the total chain length.
#   Position 1 corresponds to the stepper that connects to the MOSI signal.
#   The default is to not use an SPI daisy chain.
#interpolate: True
#   If true, enable step interpolation (the driver will internally
#   step at a rate of 256 micro-steps). This interpolation does
#   introduce a small systemic positional deviation - see
#   TMC_Drivers.md for details. The default is True.
run_current:
#   The amount of current (in amps RMS) to configure the driver to use
#   during stepper movement. This parameter must be provided.
#hold_current:
#   The amount of current (in amps RMS) to configure the driver to use
#   when the stepper is not moving. Setting a hold_current is not
#   recommended (see TMC_Drivers.md for details). The default is to
#   not reduce the current.
#sense_resistor: 0.110
#   The resistance (in ohms) of the motor sense resistor. The default
#   is 0.110 ohms.
#stealthchop_threshold: 0
#   The velocity (in mm/s) to set the "stealthChop" threshold to. When
#   set, "stealthChop" mode will be enabled if the stepper motor
#   velocity is below this value. The default is 0, which disables
#   "stealthChop" mode.
#driver_IHOLDDELAY: 8
#driver_TPOWERDOWN: 0
#driver_TBL: 1
#driver_TOFF: 4
#driver_HEND: 7
#driver_HSTRT: 0
#driver_PWM_AUTOSCALE: True
#driver_PWM_FREQ: 1
#driver_PWM_GRAD: 4
#driver_PWM_AMPL: 128
#driver_SGT: 0
#   Set the given register during the configuration of the TMC2130
#   chip. This may be used to set custom motor parameters. The
#   defaults for each parameter are next to the parameter name in the
#   above list.
#diag0_pin:
#diag1_pin:
#   The micro-controller pin attached to one of the DIAG lines of the
#   TMC2130 chip. Only a single diag pin should be specified. The pin
#   is "active low" and is thus normally prefaced with "^!". Setting
#   this creates a "tmc2130_stepper_x:virtual_endstop" virtual pin
#   which may be used as the stepper's endstop_pin. Doing this enables
#   "sensorless homing". (Be sure to also set driver_SGT to an
#   appropriate sensitivity value.) The default is to not enable
#   sensorless homing.
```

### [tmc2208]

Configure a TMC2208 (or TMC2224) stepper motor driver via single wire
UART. To use this feature, define a config section with a "tmc2208"
prefix followed by the name of the corresponding stepper config
section (for example, "[tmc2208 stepper_x]").

```
[tmc2208 stepper_x]
uart_pin:
#   The pin connected to the TMC2208 PDN_UART line. This parameter
#   must be provided.
#tx_pin:
#   If using separate receive and transmit lines to communicate with
#   the driver then set uart_pin to the receive pin and tx_pin to the
#   transmit pin. The default is to use uart_pin for both reading and
#   writing.
#select_pins:
#   A comma separated list of pins to set prior to accessing the
#   tmc2208 UART. This may be useful for configuring an analog mux for
#   UART communication. The default is to not configure any pins.
#interpolate: True
#   If true, enable step interpolation (the driver will internally
#   step at a rate of 256 micro-steps). This interpolation does
#   introduce a small systemic positional deviation - see
#   TMC_Drivers.md for details. The default is True.
run_current:
#   The amount of current (in amps RMS) to configure the driver to use
#   during stepper movement. This parameter must be provided.
#hold_current:
#   The amount of current (in amps RMS) to configure the driver to use
#   when the stepper is not moving. Setting a hold_current is not
#   recommended (see TMC_Drivers.md for details). The default is to
#   not reduce the current.
#sense_resistor: 0.110
#   The resistance (in ohms) of the motor sense resistor. The default
#   is 0.110 ohms.
#stealthchop_threshold: 0
#   The velocity (in mm/s) to set the "stealthChop" threshold to. When
#   set, "stealthChop" mode will be enabled if the stepper motor
#   velocity is below this value. The default is 0, which disables
#   "stealthChop" mode.
#driver_IHOLDDELAY: 8
#driver_TPOWERDOWN: 20
#driver_TBL: 2
#driver_TOFF: 3
#driver_HEND: 0
#driver_HSTRT: 5
#driver_PWM_AUTOGRAD: True
#driver_PWM_AUTOSCALE: True
#driver_PWM_LIM: 12
#driver_PWM_REG: 8
#driver_PWM_FREQ: 1
#driver_PWM_GRAD: 14
#driver_PWM_OFS: 36
#   Set the given register during the configuration of the TMC2208
#   chip. This may be used to set custom motor parameters. The
#   defaults for each parameter are next to the parameter name in the
#   above list.
```

### [tmc2209]

Configure a TMC2209 stepper motor driver via single wire UART. To use
this feature, define a config section with a "tmc2209" prefix followed
by the name of the corresponding stepper config section (for example,
"[tmc2209 stepper_x]").

```
[tmc2209 stepper_x]
uart_pin:
#tx_pin:
#select_pins:
#interpolate: True
run_current:
#hold_current:
#sense_resistor: 0.110
#stealthchop_threshold: 0
#   See the "tmc2208" section for the definition of these parameters.
#uart_address:
#   The address of the TMC2209 chip for UART messages (an integer
#   between 0 and 3). This is typically used when multiple TMC2209
#   chips are connected to the same UART pin. The default is zero.
#driver_IHOLDDELAY: 8
#driver_TPOWERDOWN: 20
#driver_TBL: 2
#driver_TOFF: 3
#driver_HEND: 0
#driver_HSTRT: 5
#driver_PWM_AUTOGRAD: True
#driver_PWM_AUTOSCALE: True
#driver_PWM_LIM: 12
#driver_PWM_REG: 8
#driver_PWM_FREQ: 1
#driver_PWM_GRAD: 14
#driver_PWM_OFS: 36
#driver_SGTHRS: 0
#   Set the given register during the configuration of the TMC2209
#   chip. This may be used to set custom motor parameters. The
#   defaults for each parameter are next to the parameter name in the
#   above list.
#diag_pin:
#   The micro-controller pin attached to the DIAG line of the TMC2209
#   chip. The pin is normally prefaced with "^" to enable a pullup.
#   Setting this creates a "tmc2209_stepper_x:virtual_endstop" virtual
#   pin which may be used as the stepper's endstop_pin. Doing this
#   enables "sensorless homing". (Be sure to also set driver_SGTHRS to
#   an appropriate sensitivity value.) The default is to not enable
#   sensorless homing.
```

### [tmc2660]

Configure a TMC2660 stepper motor driver via SPI bus. To use this
feature, define a config section with a tmc2660 prefix followed by the
name of the corresponding stepper config section (for example,
"[tmc2660 stepper_x]").

```
[tmc2660 stepper_x]
cs_pin:
#   The pin corresponding to the TMC2660 chip select line. This pin
#   will be set to low at the start of SPI messages and set to high
#   after the message transfer completes. This parameter must be
#   provided.
#spi_speed: 4000000
#   SPI bus frequency used to communicate with the TMC2660 stepper
#   driver. The default is 4000000.
#spi_bus:
#spi_software_sclk_pin:
#spi_software_mosi_pin:
#spi_software_miso_pin:
#   See the "common SPI settings" section for a description of the
#   above parameters.
#interpolate: True
#   If true, enable step interpolation (the driver will internally
#   step at a rate of 256 micro-steps). This only works if microsteps
#   is set to 16. Interpolation does introduce a small systemic
#   positional deviation - see TMC_Drivers.md for details. The default
#   is True.
run_current:
#   The amount of current (in amps RMS) used by the driver during
#   stepper movement. This parameter must be provided.
#sense_resistor:
#   The resistance (in ohms) of the motor sense resistor. This
#   parameter must be provided.
#idle_current_percent: 100
#   The percentage of the run_current the stepper driver will be
#   lowered to when the idle timeout expires (you need to set up the
#   timeout using a [idle_timeout] config section). The current will
#   be raised again once the stepper has to move again. Make sure to
#   set this to a high enough value such that the steppers do not lose
#   their position. There is also small delay until the current is
#   raised again, so take this into account when commanding fast moves
#   while the stepper is idling. The default is 100 (no reduction).
#driver_TBL: 2
#driver_RNDTF: 0
#driver_HDEC: 0
#driver_CHM: 0
#driver_HEND: 3
#driver_HSTRT: 3
#driver_TOFF: 4
#driver_SEIMIN: 0
#driver_SEDN: 0
#driver_SEMAX: 0
#driver_SEUP: 0
#driver_SEMIN: 0
#driver_SFILT: 0
#driver_SGT: 0
#driver_SLPH: 0
#driver_SLPL: 0
#driver_DISS2G: 0
#driver_TS2G: 3
#   Set the given parameter during the configuration of the TMC2660
#   chip. This may be used to set custom driver parameters. The
#   defaults for each parameter are next to the parameter name in the
#   list above. See the TMC2660 datasheet about what each parameter
#   does and what the restrictions on parameter combinations are. Be
#   especially aware of the CHOPCONF register, where setting CHM to
#   either zero or one will lead to layout changes (the first bit of
#   HDEC) is interpreted as the MSB of HSTRT in this case).
```

### [tmc5160]

Configure a TMC5160 stepper motor driver via SPI bus. To use this
feature, define a config section with a "tmc5160" prefix followed by
the name of the corresponding stepper config section (for example,
"[tmc5160 stepper_x]").

```
[tmc5160 stepper_x]
cs_pin:
#   The pin corresponding to the TMC5160 chip select line. This pin
#   will be set to low at the start of SPI messages and raised to high
#   after the message completes. This parameter must be provided.
#spi_speed:
#spi_bus:
#spi_software_sclk_pin:
#spi_software_mosi_pin:
#spi_software_miso_pin:
#   See the "common SPI settings" section for a description of the
#   above parameters.
#chain_position:
#chain_length:
#   These parameters configure an SPI daisy chain. The two parameters
#   define the stepper position in the chain and the total chain length.
#   Position 1 corresponds to the stepper that connects to the MOSI signal.
#   The default is to not use an SPI daisy chain.
#interpolate: True
#   If true, enable step interpolation (the driver will internally
#   step at a rate of 256 micro-steps). The default is True.
run_current:
#   The amount of current (in amps RMS) to configure the driver to use
#   during stepper movement. This parameter must be provided.
#hold_current:
#   The amount of current (in amps RMS) to configure the driver to use
#   when the stepper is not moving. Setting a hold_current is not
#   recommended (see TMC_Drivers.md for details). The default is to
#   not reduce the current.
#sense_resistor: 0.075
#   The resistance (in ohms) of the motor sense resistor. The default
#   is 0.075 ohms.
#stealthchop_threshold: 0
#   The velocity (in mm/s) to set the "stealthChop" threshold to. When
#   set, "stealthChop" mode will be enabled if the stepper motor
#   velocity is below this value. The default is 0, which disables
#   "stealthChop" mode.
#driver_IHOLDDELAY: 6
#driver_TPOWERDOWN: 10
#driver_TBL: 2
#driver_TOFF: 3
#driver_HEND: 2
#driver_HSTRT: 5
#driver_FD3: 0
#driver_TPFD: 4
#driver_CHM: 0
#driver_VHIGHFS: 0
#driver_VHIGHCHM: 0
#driver_DISS2G: 0
#driver_DISS2VS: 0
#driver_PWM_AUTOSCALE: True
#driver_PWM_AUTOGRAD: True
#driver_PWM_FREQ: 0
#driver_FREEWHEEL: 0
#driver_PWM_GRAD: 0
#driver_PWM_OFS: 30
#driver_PWM_REG: 4
#driver_PWM_LIM: 12
#driver_SGT: 0
#driver_SEMIN: 0
#driver_SEUP: 0
#driver_SEMAX: 0
#driver_SEDN: 0
#driver_SEIMIN: 0
#driver_SFILT: 0
#   Set the given register during the configuration of the TMC5160
#   chip. This may be used to set custom motor parameters. The
#   defaults for each parameter are next to the parameter name in the
#   above list.
#diag0_pin:
#diag1_pin:
#   The micro-controller pin attached to one of the DIAG lines of the
#   TMC5160 chip. Only a single diag pin should be specified. The pin
#   is "active low" and is thus normally prefaced with "^!". Setting
#   this creates a "tmc5160_stepper_x:virtual_endstop" virtual pin
#   which may be used as the stepper's endstop_pin. Doing this enables
#   "sensorless homing". (Be sure to also set driver_SGT to an
#   appropriate sensitivity value.) The default is to not enable
#   sensorless homing.
```

## Run-time stepper motor current configuration

### [ad5206]

Statically configured AD5206 digipots connected via SPI bus (one may
define any number of sections with an "ad5206" prefix).

```
[ad5206 my_digipot]
enable_pin:
#   The pin corresponding to the AD5206 chip select line. This pin
#   will be set to low at the start of SPI messages and raised to high
#   after the message completes. This parameter must be provided.
#spi_speed:
#spi_bus:
#spi_software_sclk_pin:
#spi_software_mosi_pin:
#spi_software_miso_pin:
#   See the "common SPI settings" section for a description of the
#   above parameters.
#channel_1:
#channel_2:
#channel_3:
#channel_4:
#channel_5:
#channel_6:
#   The value to statically set the given AD5206 channel to. This is
#   typically set to a number between 0.0 and 1.0 with 1.0 being the
#   highest resistance and 0.0 being the lowest resistance. However,
#   the range may be changed with the 'scale' parameter (see below).
#   If a channel is not specified then it is left unconfigured.
#scale:
#   This parameter can be used to alter how the 'channel_x' parameters
#   are interpreted. If provided, then the 'channel_x' parameters
#   should be between 0.0 and 'scale'. This may be useful when the
#   AD5206 is used to set stepper voltage references. The 'scale' can
#   be set to the equivalent stepper amperage if the AD5206 were at
#   its highest resistance, and then the 'channel_x' parameters can be
#   specified using the desired amperage value for the stepper. The
#   default is to not scale the 'channel_x' parameters.
```

### [mcp4451]

Statically configured MCP4451 digipot connected via I2C bus (one may
define any number of sections with an "mcp4451" prefix).

```
[mcp4451 my_digipot]
i2c_address:
#   The i2c address that the chip is using on the i2c bus. This
#   parameter must be provided.
#i2c_mcu:
#i2c_bus:
#i2c_speed:
#   See the "common I2C settings" section for a description of the
#   above parameters.
#wiper_0:
#wiper_1:
#wiper_2:
#wiper_3:
#   The value to statically set the given MCP4451 "wiper" to. This is
#   typically set to a number between 0.0 and 1.0 with 1.0 being the
#   highest resistance and 0.0 being the lowest resistance. However,
#   the range may be changed with the 'scale' parameter (see below).
#   If a wiper is not specified then it is left unconfigured.
#scale:
#   This parameter can be used to alter how the 'wiper_x' parameters
#   are interpreted. If provided, then the 'wiper_x' parameters should
#   be between 0.0 and 'scale'. This may be useful when the MCP4451 is
#   used to set stepper voltage references. The 'scale' can be set to
#   the equivalent stepper amperage if the MCP4451 were at its highest
#   resistance, and then the 'wiper_x' parameters can be specified
#   using the desired amperage value for the stepper. The default is
#   to not scale the 'wiper_x' parameters.
```

### [mcp4728]

Statically configured MCP4728 digital-to-analog converter connected
via I2C bus (one may define any number of sections with an "mcp4728"
prefix).

```
[mcp4728 my_dac]
#i2c_address: 96
#   The i2c address that the chip is using on the i2c bus. The default
#   is 96.
#i2c_mcu:
#i2c_bus:
#i2c_speed:
#   See the "common I2C settings" section for a description of the
#   above parameters.
#channel_a:
#channel_b:
#channel_c:
#channel_d:
#   The value to statically set the given MCP4728 channel to. This is
#   typically set to a number between 0.0 and 1.0 with 1.0 being the
#   highest voltage (2.048V) and 0.0 being the lowest voltage.
#   However, the range may be changed with the 'scale' parameter (see
#   below). If a channel is not specified then it is left
#   unconfigured.
#scale:
#   This parameter can be used to alter how the 'channel_x' parameters
#   are interpreted. If provided, then the 'channel_x' parameters
#   should be between 0.0 and 'scale'. This may be useful when the
#   MCP4728 is used to set stepper voltage references. The 'scale' can
#   be set to the equivalent stepper amperage if the MCP4728 were at
#   its highest voltage (2.048V), and then the 'channel_x' parameters
#   can be specified using the desired amperage value for the
#   stepper. The default is to not scale the 'channel_x' parameters.
```

### [mcp4018]

Statically configured MCP4018 digipot connected via two gpio "bit
banging" pins (one may define any number of sections with an "mcp4018"
prefix).

```
[mcp4018 my_digipot]
scl_pin:
#   The SCL "clock" pin. This parameter must be provided.
sda_pin:
#   The SDA "data" pin. This parameter must be provided.
wiper:
#   The value to statically set the given MCP4018 "wiper" to. This is
#   typically set to a number between 0.0 and 1.0 with 1.0 being the
#   highest resistance and 0.0 being the lowest resistance. However,
#   the range may be changed with the 'scale' parameter (see below).
#   This parameter must be provided.
#scale:
#   This parameter can be used to alter how the 'wiper' parameter is
#   interpreted. If provided, then the 'wiper' parameter should be
#   between 0.0 and 'scale'. This may be useful when the MCP4018 is
#   used to set stepper voltage references. The 'scale' can be set to
#   the equivalent stepper amperage if the MCP4018 is at its highest
#   resistance, and then the 'wiper' parameter can be specified using
#   the desired amperage value for the stepper. The default is to not
#   scale the 'wiper' parameter.
```

## Display support

### [display]

Support for a display attached to the micro-controller.

```
[display]
lcd_type:
#   The type of LCD chip in use. This may be "hd44780", "hd44780_spi",
#   "st7920", "emulated_st7920", "uc1701", "ssd1306", or "sh1106".
#   See the display sections below for information on each type and
#   additional parameters they provide. This parameter must be
#   provided.
#display_group:
#   The name of the display_data group to show on the display. This
#   controls the content of the screen (see the "display_data" section
#   for more information). The default is _default_20x4 for hd44780
#   displays and _default_16x4 for other displays.
#menu_timeout:
#   Timeout for menu. Being inactive this amount of seconds will
#   trigger menu exit or return to root menu when having autorun
#   enabled. The default is 0 seconds (disabled)
#menu_root:
#   Name of the main menu section to show when clicking the encoder
#   on the home screen. The defaults is __main, and this shows the
#   the default menus as defined in klippy/extras/display/menu.cfg
#menu_reverse_navigation:
#   When enabled it will reverse up and down directions for list
#   navigation. The default is False. This parameter is optional.
#encoder_pins:
#   The pins connected to encoder. 2 pins must be provided when using
#   encoder. This parameter must be provided when using menu.
#encoder_steps_per_detent:
#   How many steps the encoder emits per detent ("click"). If the
#   encoder takes two detents to move between entries or moves two
#   entries from one detent, try changing this. Allowed values are 2
#   (half-stepping) or 4 (full-stepping). The default is 4.
#click_pin:
#   The pin connected to 'enter' button or encoder 'click'. This
#   parameter must be provided when using menu. The presence of an
#   'analog_range_click_pin' config parameter turns this parameter
#   from digital to analog.
#back_pin:
#   The pin connected to 'back' button. This parameter is optional,
#   menu can be used without it. The presence of an
#   'analog_range_back_pin' config parameter turns this parameter from
#   digital to analog.
#up_pin:
#   The pin connected to 'up' button. This parameter must be provided
#   when using menu without encoder. The presence of an
#   'analog_range_up_pin' config parameter turns this parameter from
#   digital to analog.
#down_pin:
#   The pin connected to 'down' button. This parameter must be
#   provided when using menu without encoder. The presence of an
#   'analog_range_down_pin' config parameter turns this parameter from
#   digital to analog.
#kill_pin:
#   The pin connected to 'kill' button. This button will call
#   emergency stop. The presence of an 'analog_range_kill_pin' config
#   parameter turns this parameter from digital to analog.
#analog_pullup_resistor: 4700
#   The resistance (in ohms) of the pullup attached to the analog
#   button. The default is 4700 ohms.
#analog_range_click_pin:
#   The resistance range for a 'enter' button. Range minimum and
#   maximum comma-separated values must be provided when using analog
#   button.
#analog_range_back_pin:
#   The resistance range for a 'back' button. Range minimum and
#   maximum comma-separated values must be provided when using analog
#   button.
#analog_range_up_pin:
#   The resistance range for a 'up' button. Range minimum and maximum
#   comma-separated values must be provided when using analog button.
#analog_range_down_pin:
#   The resistance range for a 'down' button. Range minimum and
#   maximum comma-separated values must be provided when using analog
#   button.
#analog_range_kill_pin:
#   The resistance range for a 'kill' button. Range minimum and
#   maximum comma-separated values must be provided when using analog
#   button.
```

### hd44780 display

Information on configuring hd44780 displays (which is used in
"RepRapDiscount 2004 Smart Controller" type displays).

```
[display]
lcd_type: hd44780
#   Set to "hd44780" for hd44780 displays.
rs_pin:
e_pin:
d4_pin:
d5_pin:
d6_pin:
d7_pin:
#   The pins connected to an hd44780 type lcd. These parameters must
#   be provided.
#hd44780_protocol_init: True
#   Perform 8-bit/4-bit protocol initialization on an hd44780 display.
#   This is necessary on real hd44780 devices. However, one may need
#   to disable this on some "clone" devices. The default is True.
#line_length:
#   Set the number of characters per line for an hd44780 type lcd.
#   Possible values are 20 (default) and 16. The number of lines is
#   fixed to 4.
...
```

### hd44780_spi display

Information on configuring an hd44780_spi display - a 20x04 display
controlled via a hardware "shift register" (which is used in
mightyboard based printers).

```
[display]
lcd_type: hd44780_spi
#   Set to "hd44780_spi" for hd44780_spi displays.
latch_pin:
spi_software_sclk_pin:
spi_software_mosi_pin:
spi_software_miso_pin:
#   The pins connected to the shift register controlling the display.
#   The spi_software_miso_pin needs to be set to an unused pin of the
#   printer mainboard as the shift register does not have a MISO pin,
#   but the software spi implementation requires this pin to be
#   configured.
#hd44780_protocol_init: True
#   Perform 8-bit/4-bit protocol initialization on an hd44780 display.
#   This is necessary on real hd44780 devices. However, one may need
#   to disable this on some "clone" devices. The default is True.
#line_length:
#   Set the number of characters per line for an hd44780 type lcd.
#   Possible values are 20 (default) and 16. The number of lines is
#   fixed to 4.
...
```

### st7920 display

Information on configuring st7920 displays (which is used in
"RepRapDiscount 12864 Full Graphic Smart Controller" type displays).

```
[display]
lcd_type: st7920
#   Set to "st7920" for st7920 displays.
cs_pin:
sclk_pin:
sid_pin:
#   The pins connected to an st7920 type lcd. These parameters must be
#   provided.
...
```

### emulated_st7920 display

Information on configuring an emulated st7920 display - found in some
"2.4 inch touchscreen devices" and similar.

```
[display]
lcd_type: emulated_st7920
#   Set to "emulated_st7920" for emulated_st7920 displays.
en_pin:
spi_software_sclk_pin:
spi_software_mosi_pin:
spi_software_miso_pin:
#   The pins connected to an emulated_st7920 type lcd. The en_pin
#   corresponds to the cs_pin of the st7920 type lcd,
#   spi_software_sclk_pin corresponds to sclk_pin and
#   spi_software_mosi_pin corresponds to sid_pin. The
#   spi_software_miso_pin needs to be set to an unused pin of the
#   printer mainboard as the st7920 as no MISO pin but the software
#   spi implementation requires this pin to be configured.
...
```

### uc1701 display

Information on configuring uc1701 displays (which is used in "MKS Mini
12864" type displays).

```
[display]
lcd_type: uc1701
#   Set to "uc1701" for uc1701 displays.
cs_pin:
a0_pin:
#   The pins connected to a uc1701 type lcd. These parameters must be
#   provided.
#rst_pin:
#   The pin connected to the "rst" pin on the lcd. If it is not
#   specified then the hardware must have a pull-up on the
#   corresponding lcd line.
#contrast:
#   The contrast to set. The value may range from 0 to 63 and the
#   default is 40.
...
```

### ssd1306 and sh1106 displays

Information on configuring ssd1306 and sh1106 displays.

```
[display]
lcd_type:
#   Set to either "ssd1306" or "sh1106" for the given display type.
#i2c_mcu:
#i2c_bus:
#i2c_speed:
#   Optional parameters available for displays connected via an i2c
#   bus. See the "common I2C settings" section for a description of
#   the above parameters.
#cs_pin:
#dc_pin:
#spi_speed:
#spi_bus:
#spi_software_sclk_pin:
#spi_software_mosi_pin:
#spi_software_miso_pin:
#   The pins connected to the lcd when in "4-wire" spi mode. See the
#   "common SPI settings" section for a description of the parameters
#   that start with "spi_". The default is to use i2c mode for the
#   display.
#reset_pin:
#   A reset pin may be specified on the display. If it is not
#   specified then the hardware must have a pull-up on the
#   corresponding lcd line.
#contrast:
#   The contrast to set. The value may range from 0 to 256 and the
#   default is 239.
#vcomh: 0
#   Set the Vcomh value on the display. This value is associated with
#   a "smearing" effect on some OLED displays. The value may range
#   from 0 to 63. Default is 0.
#invert: False
#   TRUE inverts the pixels on certain OLED displays.  The default is
#   False.
#x_offset: 0
#   Set the horizontal offset value on SH1106 displays. The default is
#   0.
...
```

## [display_data]

Support for displaying custom data on an lcd screen. One may create
any number of display groups and any number of data items under those
groups. The display will show all the data items for a given group if
the display_group option in the [display] section is set to the given
group name.

A
[default set of display groups](../klippy/extras/display/display.cfg)
are automatically created. One can replace or extend these
display_data items by overriding the defaults in the main printer.cfg
config file.

```
[display_data my_group_name my_data_name]
position:
#   Comma separated row and column of the display position that should
#   be used to display the information. This parameter must be
#   provided.
text:
#   The text to show at the given position. This field is evaluated
#   using command templates (see docs/Command_Templates.md). This
#   parameter must be provided.
```

## [display_template]

Display data text "macros" (one may define any number of sections with
a display_template prefix). This feature allows one to reduce
repetitive definitions in display_data sections. One may use the
builtin render() function in display_data sections to evaluate a
template. For example, if one were to define `[display_template
my_template]` then one could use `{ render('my_template') }` in a
display_data section.

```
[display_template my_template_name]
#param_<name>:
#   One may specify any number of options with a "param_" prefix. The
#   given name will be assigned the given value (parsed as a Python
#   literal) and will be available during macro expansion. If the
#   parameter is passed in the call to render() then that value will
#   be used during macro expansion. For example, a config with
#   "param_speed = 75" might have a caller with
#   "render('my_template_name', param_speed=80)". Parameter names may
#   not use upper case characters.
#text:
#   The text to return when the render() function is called for this
#   template. This field is evaluated using command templates (see
#   docs/Command_Templates.md). This parameter must be provided.
```

## [display_glyph]

Display a custom glyph on displays that support it. The given name
will be assigned the given display data which can then be referenced
in the display templates by their name surrounded by two "tilde"
symbols i.e. `~my_display_glyph~`

See [sample-glyphs.cfg](../config/sample-glyphs.cfg) for some
examples.

```
[display_glyph my_display_glyph]
#data:
#   The display data, stored as 16 lines consisting of 16 bits (1 per
#   pixel) where '.' is a blank pixel and '*' is an on pixel (e.g.,
#   "****************" to display a solid horizontal line).
#   Alternatively, one can use '0' for a blank pixel and '1' for an on
#   pixel. Put each display line into a separate config line. The
#   glyph must consist of exactly 16 lines with 16 bits each. This
#   parameter is optional.
#hd44780_data:
#   Glyph to use on 20x4 hd44780 displays. The glyph must consist of
#   exactly 8 lines with 5 bits each. This parameter is optional.
#hd44780_slot:
#   The hd44780 hardware index (0..7) to store the glyph at. If
#   multiple distinct images use the same slot then make sure to only
#   use one of those images in any given screen. This parameter is
#   required if hd44780_data is specified.
```

## [display my_extra_display]

If a primary [display] section has been defined in printer.cfg as
shown above it is possible to define multiple auxiliary displays. Note
that auxiliary displays do not currently support menu functionality,
thus they do not support the "menu" options or button configuration.

```
[display my_extra_display]
# See the "display" section for available parameters.
```

## [menu]

Customizable lcd display menus.

A [default set of menus](../klippy/extras/display/menu.cfg) are
automatically created. One can replace or extend the menu by
overriding the defaults in the main printer.cfg config file.

See the
[command template document](Command_Templates.md#menu-templates) for
information on menu attributes available during template rendering.

```
# Common parameters available for all menu config sections.
#[menu __some_list __some_name]
#type: disabled
#   Permanently disabled menu element, only required attribute is 'type'.
#   Allows you to easily disable/hide existing menu items.

#[menu some_name]
#type:
#   One of command, input, list, text:
#       command - basic menu element with various script triggers
#       input   - same like 'command' but has value changing capabilities.
#                 Press will start/stop edit mode.
#       list    - it allows for menu items to be grouped together in a
#                 scrollable list.  Add to the list by creating menu
#                 configurations using "some_list" as a prefix - for
#                 example: [menu some_list some_item_in_the_list]
#       vsdlist - same as 'list' but will append files from virtual sdcard
#                 (will be removed in the future)
#name:
#   Name of menu item - evaluated as a template.
#enable:
#   Template that evaluates to True or False.
#index:
#   Position where an item needs to be inserted in list. By default
#   the item is added at the end.

#[menu some_list]
#type: list
#name:
#enable:
#   See above for a description of these parameters.

#[menu some_list some_command]
#type: command
#name:
#enable:
#   See above for a description of these parameters.
#gcode:
#   Script to run on button click or long click. Evaluated as a
#   template.

#[menu some_list some_input]
#type: input
#name:
#enable:
#   See above for a description of these parameters.
#input:
#   Initial value to use when editing - evaluated as a template.
#   Result must be float.
#input_min:
#   Minimum value of range - evaluated as a template. Default -99999.
#input_max:
#   Maximum value of range - evaluated as a template. Default 99999.
#input_step:
#   Editing step - Must be a positive integer or float value. It has
#   internal fast rate step. When "(input_max - input_min) /
#   input_step > 100" then fast rate step is 10 * input_step else fast
#   rate step is same input_step.
#realtime:
#   This attribute accepts static boolean value. When enabled then
#   gcode script is run after each value change. The default is False.
#gcode:
#   Script to run on button click, long click or value change.
#   Evaluated as a template. The button click will trigger the edit
#   mode start or end.
```

## Filament sensors

### [filament_switch_sensor]

Filament Switch Sensor. Support for filament insert and runout
detection using a switch sensor, such as an endstop switch.

See the [command reference](G-Codes.md#filament_switch_sensor) for
more information.

```
[filament_switch_sensor my_sensor]
#pause_on_runout: True
#   When set to True, a PAUSE will execute immediately after a runout
#   is detected. Note that if pause_on_runout is False and the
#   runout_gcode is omitted then runout detection is disabled. Default
#   is True.
#runout_gcode:
#   A list of G-Code commands to execute after a filament runout is
#   detected. See docs/Command_Templates.md for G-Code format. If
#   pause_on_runout is set to True this G-Code will run after the
#   PAUSE is complete. The default is not to run any G-Code commands.
#insert_gcode:
#   A list of G-Code commands to execute after a filament insert is
#   detected. See docs/Command_Templates.md for G-Code format. The
#   default is not to run any G-Code commands, which disables insert
#   detection.
#event_delay: 3.0
#   The minimum amount of time in seconds to delay between events.
#   Events triggered during this time period will be silently
#   ignored. The default is 3 seconds.
#pause_delay: 0.5
#   The amount of time to delay, in seconds, between the pause command
#   dispatch and execution of the runout_gcode. It may be useful to
#   increase this delay if OctoPrint exhibits strange pause behavior.
#   Default is 0.5 seconds.
#switch_pin:
#   The pin on which the switch is connected. This parameter must be
#   provided.
```

### [filament_motion_sensor]

Filament Motion Sensor. Support for filament insert and runout
detection using an encoder that toggles the output pin during filament
movement through the sensor.

See the [command reference](G-Codes.md#filament_switch_sensor) for
more information.

```
[filament_motion_sensor my_sensor]
detection_length: 7.0
#   The minimum length of filament pulled through the sensor to trigger
#   a state change on the switch_pin
#   Default is 7 mm.
extruder:
#   The name of the extruder section this sensor is associated with.
#   This parameter must be provided.
switch_pin:
#pause_on_runout:
#runout_gcode:
#insert_gcode:
#event_delay:
#pause_delay:
#   See the "filament_switch_sensor" section for a description of the
#   above parameters.
```

### [tsl1401cl_filament_width_sensor]

TSLl401CL Based Filament Width Sensor. See the
[guide](TSL1401CL_Filament_Width_Sensor.md) for more information.

```
[tsl1401cl_filament_width_sensor]
#pin:
#default_nominal_filament_diameter: 1.75 # (mm)
#   Maximum allowed filament diameter difference as mm.
#max_difference: 0.2
#   The distance from sensor to the melting chamber as mm.
#measurement_delay: 100
```

### [hall_filament_width_sensor]

Hall filament width sensor (see
[Hall Filament Width Sensor](Hall_Filament_Width_Sensor.md)).

```
[hall_filament_width_sensor]
adc1:
adc2:
#   Analog input pins connected to the sensor. These parameters must
#   be provided.
#cal_dia1: 1.50
#cal_dia2: 2.00
#   The calibration values (in mm) for the sensors. The default is
#   1.50 for cal_dia1 and 2.00 for cal_dia2.
#raw_dia1: 9500
#raw_dia2: 10500
#   The raw calibration values for the sensors. The default is 9500
#   for raw_dia1 and 10500 for raw_dia2.
#default_nominal_filament_diameter: 1.75
#   The nominal filament diameter. This parameter must be provided.
#max_difference: 0.200
#   Maximum allowed filament diameter difference in millimeters (mm).
#   If difference between nominal filament diameter and sensor output
#   is more than +- max_difference, extrusion multiplier is set back
#   to %100. The default is 0.200.
#measurement_delay: 70
#   The distance from sensor to the melting chamber/hot-end in
#   millimeters (mm). The filament between the sensor and the hot-end
#   will be treated as the default_nominal_filament_diameter. Host
#   module works with FIFO logic. It keeps each sensor value and
#   position in an array and POP them back in correct position. This
#   parameter must be provided.
#enable: False
#   Sensor enabled or disabled after power on. The default is to
#   disable.
#measurement_interval: 10
#   The approximate distance (in mm) between sensor readings. The
#   default is 10mm.
#logging: False
#   Out diameter to terminal and klipper.log can be turn on|of by
#   command.
#min_diameter: 1.0
#   Minimal diameter for trigger virtual filament_switch_sensor.
#use_current_dia_while_delay: False
#   Use the current diameter instead of the nominal diameter while
#   the measurement delay has not run through.
#pause_on_runout:
#runout_gcode:
#insert_gcode:
#event_delay:
#pause_delay:
#   See the "filament_switch_sensor" section for a description of the
#   above parameters.
```

## Board specific hardware support

### [sx1509]

Configure an SX1509 I2C to GPIO expander. Due to the delay incurred by
I2C communication you should NOT use SX1509 pins as stepper enable,
step or dir pins or any other pin that requires fast bit-banging. They
are best used as static or gcode controlled digital outputs or
hardware-pwm pins for e.g. fans. One may define any number of sections
with an "sx1509" prefix. Each expander provides a set of 16 pins
(sx1509_my_sx1509:PIN_0 to sx1509_my_sx1509:PIN_15) which can be used
in the printer configuration.

See the [generic-duet2-duex.cfg](../config/generic-duet2-duex.cfg)
file for an example.

```
[sx1509 my_sx1509]
i2c_address:
#   I2C address used by this expander. Depending on the hardware
#   jumpers this is one out of the following addresses: 62 63 112
#   113. This parameter must be provided.
#i2c_mcu:
#i2c_bus:
#i2c_speed:
#   See the "common I2C settings" section for a description of the
#   above parameters.
#i2c_bus:
#   If the I2C implementation of your micro-controller supports
#   multiple I2C busses, you may specify the bus name here. The
#   default is to use the default micro-controller i2c bus.
```

### [samd_sercom]

SAMD SERCOM configuration to specify which pins to use on a given
SERCOM. One may define any number of sections with a "samd_sercom"
prefix. Each SERCOM must be configured prior to using it as SPI or I2C
peripheral. Place this config section above any other section that
makes use of SPI or I2C buses.

```
[samd_sercom my_sercom]
sercom:
#   The name of the sercom bus to configure in the micro-controller.
#   Available names are "sercom0", "sercom1", etc.. This parameter
#   must be provided.
tx_pin:
#   MOSI pin for SPI communication, or SDA (data) pin for I2C
#   communication. The pin must have a valid pinmux configuration
#   for the given SERCOM peripheral. This parameter must be provided.
#rx_pin:
#   MISO pin for SPI communication. This pin is not used for I2C
#   communication (I2C uses tx_pin for both sending and receiving).
#   The pin must have a valid pinmux configuration for the given
#   SERCOM peripheral. This parameter is optional.
clk_pin:
#   CLK pin for SPI communication, or SCL (clock) pin for I2C
#   communication. The pin must have a valid pinmux configuration
#   for the given SERCOM peripheral. This parameter must be provided.
```

### [adc_scaled]

Duet2 Maestro analog scaling by vref and vssa readings. Defining an
adc_scaled section enables virtual adc pins (such as "my_name:PB0")
that are automatically adjusted by the board's vref and vssa
monitoring pins. Be sure to define this config section above any
config sections that use one these virtual pins.

See the
[generic-duet2-maestro.cfg](../config/generic-duet2-maestro.cfg) file
for an example.

```
[adc_scaled my_name]
vref_pin:
#   The ADC pin to use for VREF monitoring. This parameter must be
#   provided.
vssa_pin:
#   The ADC pin to use for VSSA monitoring. This parameter must be
#   provided.
#smooth_time: 2.0
#   A time value (in seconds) over which the vref and vssa
#   measurements will be smoothed to reduce the impact of measurement
#   noise. The default is 2 seconds.
```

### [replicape]

Replicape support - see the [beaglebone guide](Beaglebone.md) and the
[generic-replicape.cfg](../config/generic-replicape.cfg) file for an
example.

```
# The "replicape" config section adds "replicape:stepper_x_enable"
# virtual stepper enable pins (for steppers X, Y, Z, E, and H) and
# "replicape:power_x" PWM output pins (for hotbed, e, h, fan0, fan1,
# fan2, and fan3) that may then be used elsewhere in the config file.
[replicape]
revision:
#   The replicape hardware revision. Currently only revision "B3" is
#   supported. This parameter must be provided.
#enable_pin: !gpio0_20
#   The replicape global enable pin. The default is !gpio0_20 (aka
#   P9_41).
host_mcu:
#   The name of the mcu config section that communicates with the
#   Klipper "linux process" mcu instance. This parameter must be
#   provided.
#standstill_power_down: False
#   This parameter controls the CFG6_ENN line on all stepper
#   motors. True sets the enable lines to "open". The default is
#   False.
#stepper_x_microstep_mode:
#stepper_y_microstep_mode:
#stepper_z_microstep_mode:
#stepper_e_microstep_mode:
#stepper_h_microstep_mode:
#   This parameter controls the CFG1 and CFG2 pins of the given
#   stepper motor driver. Available options are: disable, 1, 2,
#   spread2, 4, 16, spread4, spread16, stealth4, and stealth16. The
#   default is disable.
#stepper_x_current:
#stepper_y_current:
#stepper_z_current:
#stepper_e_current:
#stepper_h_current:
#   The configured maximum current (in Amps) of the stepper motor
#   driver. This parameter must be provided if the stepper is not in a
#   disable mode.
#stepper_x_chopper_off_time_high:
#stepper_y_chopper_off_time_high:
#stepper_z_chopper_off_time_high:
#stepper_e_chopper_off_time_high:
#stepper_h_chopper_off_time_high:
#   This parameter controls the CFG0 pin of the stepper motor driver
#   (True sets CFG0 high, False sets it low). The default is False.
#stepper_x_chopper_hysteresis_high:
#stepper_y_chopper_hysteresis_high:
#stepper_z_chopper_hysteresis_high:
#stepper_e_chopper_hysteresis_high:
#stepper_h_chopper_hysteresis_high:
#   This parameter controls the CFG4 pin of the stepper motor driver
#   (True sets CFG4 high, False sets it low). The default is False.
#stepper_x_chopper_blank_time_high:
#stepper_y_chopper_blank_time_high:
#stepper_z_chopper_blank_time_high:
#stepper_e_chopper_blank_time_high:
#stepper_h_chopper_blank_time_high:
#   This parameter controls the CFG5 pin of the stepper motor driver
#   (True sets CFG5 high, False sets it low). The default is True.
```

## Other Custom Modules

### [palette2]

Palette 2 multimaterial support - provides a tighter integration
supporting Palette 2 devices in connected mode.

This modules also requires `[virtual_sdcard]` and `[pause_resume]`
for full functionality.

If you use this module, do not use the Palette 2 plugin for
Octoprint as they will conflict, and 1 will fail to initialize
properly likely aborting your print.

If you use Octoprint and stream gcode over the serial port instead of
printing from virtual_sd, then remo **M1** and **M0** from *Pausing commands*
in *Settings > Serial Connection > Firmware & protocol* will prevent
the need to start print on the Palette 2 and unpausing in Octoprint
for your print to begin.

```
[palette2]
serial:
#   The serial port to connect to the Palette 2.
#baud: 115200
#   The baud rate to use. The default is 115200.
#feedrate_splice: 0.8
#   The feedrate to use when splicing, default is 0.8
#feedrate_normal: 1.0
#   The feedrate to use after splicing, default is 1.0
#auto_load_speed: 2
#   Extrude feedrate when autoloading, default is 2 (mm/s)
#auto_cancel_variation: 0.1
#   Auto cancel print when ping varation is above this threshold
```

## Common bus parameters

### Common SPI settings

The following parameters are generally available for devices using an
SPI bus.

```
#spi_speed:
#   The SPI speed (in hz) to use when communicating with the device.
#   The default depends on the type of device.
#spi_bus:
#   If the micro-controller supports multiple SPI busses then one may
#   specify the micro-controller bus name here. The default depends on
#   the type of micro-controller.
#spi_software_sclk_pin:
#spi_software_mosi_pin:
#spi_software_miso_pin:
#   Specify the above parameters to use "software based SPI". This
#   mode does not require micro-controller hardware support (typically
#   any general purpose pins may be used). The default is to not use
#   "software spi".
```

### Common I2C settings

The following parameters are generally available for devices using an
I2C bus.

```
#i2c_address:
#   The i2c address of the device. This must specified as a decimal
#   number (not in hex). The default depends on the type of device.
#i2c_mcu:
#   The name of the micro-controller that the chip is connected to.
#   The default is "mcu".
#i2c_bus:
#   If the micro-controller supports multiple I2C busses then one may
#   specify the micro-controller bus name here. The default depends on
#   the type of micro-controller.
#i2c_speed:
#   The I2C speed (in Hz) to use when communicating with the device.
#   On some micro-controllers changing this value has no effect. The
#   default is 100000.
```<|MERGE_RESOLUTION|>--- conflicted
+++ resolved
@@ -1871,11 +1871,7 @@
 #   MANUAL_STEPPER movement commands.
 ```
 
-<<<<<<< HEAD
-## Mixingextruder
-=======
-## [mixingextruder]
->>>>>>> a7a58cd8
+### [mixingextruder]
 
 A mixing printhead which has <n>in-1out mixing nozzle. When specified
 16 virtual mixingextruders are created ("mixingextruder",
