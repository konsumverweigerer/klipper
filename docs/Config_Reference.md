# Configuration reference

This document is a reference for options available in the Klipper
config file.

The descriptions in this document are formatted so that it is possible
to cut-and-paste them into a printer config file. See the
[installation document](Installation.md) for information on setting up
Klipper and choosing an initial config file.

## Micro-controller configuration

### Format of micro-controller pin names

Many config options require the name of a micro-controller pin.
Klipper uses the hardware names for these pins - for example `PA4`.

Pin names may be preceded by `!` to indicate that a reverse polarity
should be used (eg, trigger on low instead of high).

Input pins may be preceded by `^` to indicate that a hardware pull-up
resistor should be enabled for the pin. If the micro-controller
supports pull-down resistors then an input pin may alternatively be
preceded by `~`.

Note, some config sections may "create" additional pins. Where this
occurs, the config section defining the pins must be listed in the
config file before any sections using those pins.

### [mcu]

Configuration of the primary micro-controller.

```
[mcu]
serial:
#   The serial port to connect to the MCU. If unsure (or if it
#   changes) see the "Where's my serial port?" section of the FAQ.
#   This parameter must be provided when using a serial port.
#baud: 250000
#   The baud rate to use. The default is 250000.
#canbus_uuid:
#   If using a device connected to a CAN bus then this sets the unique
#   chip identifier to connect to. This value must be provided when using
#   CAN bus for communication.
#canbus_interface:
#   If using a device connected to a CAN bus then this sets the CAN
#   network interface to use. The default is 'can0'.
#restart_method:
#   This controls the mechanism the host will use to reset the
#   micro-controller. The choices are 'arduino', 'cheetah', 'rpi_usb',
#   and 'command'. The 'arduino' method (toggle DTR) is common on
#   Arduino boards and clones. The 'cheetah' method is a special
#   method needed for some Fysetc Cheetah boards. The 'rpi_usb' method
#   is useful on Raspberry Pi boards with micro-controllers powered
#   over USB - it briefly disables power to all USB ports to
#   accomplish a micro-controller reset. The 'command' method involves
#   sending a Klipper command to the micro-controller so that it can
#   reset itself. The default is 'arduino' if the micro-controller
#   communicates over a serial port, 'command' otherwise.
```

### [mcu my_extra_mcu]

Additional micro-controllers (one may define any number of sections
with an "mcu" prefix). Additional micro-controllers introduce
additional pins that may be configured as heaters, steppers, fans,
etc.. For example, if an "[mcu extra_mcu]" section is introduced, then
pins such as "extra_mcu:ar9" may then be used elsewhere in the config
(where "ar9" is a hardware pin name or alias name on the given mcu).

```
[mcu my_extra_mcu]
# See the "mcu" section for configuration parameters.
```

## Common kinematic settings

### [printer]

The printer section controls high level printer settings.

```
[printer]
kinematics:
#   The type of printer in use. This option may be one of: cartesian,
#   corexy, corexz, hybrid_corexy, hybrid_corexz, rotary_delta, delta,
#   polar, winch, or none. This
#   parameter must be specified.
max_velocity:
#   Maximum velocity (in mm/s) of the toolhead (relative to the
#   print). This parameter must be specified.
max_accel:
#   Maximum acceleration (in mm/s^2) of the toolhead (relative to the
#   print). This parameter must be specified.
#max_accel_to_decel:
#   A pseudo acceleration (in mm/s^2) controlling how fast the
#   toolhead may go from acceleration to deceleration. It is used to
#   reduce the top speed of short zig-zag moves (and thus reduce
#   printer vibration from these moves). The default is half of
#   max_accel.
#square_corner_velocity: 5.0
#   The maximum velocity (in mm/s) that the toolhead may travel a 90
#   degree corner at. A non-zero value can reduce changes in extruder
#   flow rates by enabling instantaneous velocity changes of the
#   toolhead during cornering. This value configures the internal
#   centripetal velocity cornering algorithm; corners with angles
#   larger than 90 degrees will have a higher cornering velocity while
#   corners with angles less than 90 degrees will have a lower
#   cornering velocity. If this is set to zero then the toolhead will
#   decelerate to zero at each corner. The default is 5mm/s.
```

### [stepper]

Stepper motor definitions. Different printer types (as specified by
the "kinematics" option in the [printer] config section) require
different names for the stepper (eg, `stepper_x` vs `stepper_a`).
Below are common stepper definitions.

See the [rotation distance document](Rotation_Distance.md) for
information on calculating the `rotation_distance` parameter. See the
[Multi-MCU homing](Multi_MCU_Homing.md) document for information on
homing using multiple micro-controllers.

```
[stepper_x]
step_pin:
#   Step GPIO pin (triggered high). This parameter must be provided.
dir_pin:
#   Direction GPIO pin (high indicates positive direction). This
#   parameter must be provided.
enable_pin:
#   Enable pin (default is enable high; use ! to indicate enable
#   low). If this parameter is not provided then the stepper motor
#   driver must always be enabled.
rotation_distance:
#   Distance (in mm) that the axis travels with one full rotation of
#   the stepper motor (or final gear if gear_ratio is specified).
#   This parameter must be provided.
microsteps:
#   The number of microsteps the stepper motor driver uses. This
#   parameter must be provided.
#full_steps_per_rotation: 200
#   The number of full steps for one rotation of the stepper motor.
#   Set this to 200 for a 1.8 degree stepper motor or set to 400 for a
#   0.9 degree motor. The default is 200.
#gear_ratio:
#   The gear ratio if the stepper motor is connected to the axis via a
#   gearbox. For example, one may specify "5:1" if a 5 to 1 gearbox is
#   in use. If the axis has multiple gearboxes one may specify a comma
#   separated list of gear ratios (for example, "57:11, 2:1"). If a
#   gear_ratio is specified then rotation_distance specifies the
#   distance the axis travels for one full rotation of the final gear.
#   The default is to not use a gear ratio.
#step_pulse_duration:
#   The minimum time between the step pulse signal edge and the
#   following "unstep" signal edge. This is also used to set the
#   minimum time between a step pulse and a direction change signal.
#   The default is 0.000000100 (100ns) for TMC steppers that are
#   configured in UART or SPI mode, and the default is 0.000002 (which
#   is 2us) for all other steppers.
endstop_pin:
#   Endstop switch detection pin. If this endstop pin is on a
#   different mcu than the stepper motor then it enables "multi-mcu
#   homing". This parameter must be provided for the X, Y, and Z
#   steppers on cartesian style printers.
#position_min: 0
#   Minimum valid distance (in mm) the user may command the stepper to
#   move to.  The default is 0mm.
position_endstop:
#   Location of the endstop (in mm). This parameter must be provided
#   for the X, Y, and Z steppers on cartesian style printers.
position_max:
#   Maximum valid distance (in mm) the user may command the stepper to
#   move to. This parameter must be provided for the X, Y, and Z
#   steppers on cartesian style printers.
#homing_speed: 5.0
#   Maximum velocity (in mm/s) of the stepper when homing. The default
#   is 5mm/s.
#homing_retract_dist: 5.0
#   Distance to backoff (in mm) before homing a second time during
#   homing. Set this to zero to disable the second home. The default
#   is 5mm.
#homing_retract_speed:
#   Speed to use on the retract move after homing in case this should
#   be different from the homing speed, which is the default for this
#   parameter
#second_homing_speed:
#   Velocity (in mm/s) of the stepper when performing the second home.
#   The default is homing_speed/2.
#homing_positive_dir:
#   If true, homing will cause the stepper to move in a positive
#   direction (away from zero); if false, home towards zero. It is
#   better to use the default than to specify this parameter. The
#   default is true if position_endstop is near position_max and false
#   if near position_min.
```

### Cartesian Kinematics

See [example-cartesian.cfg](../config/example-cartesian.cfg) for an
example cartesian kinematics config file.

Only parameters specific to cartesian printers are described here -
see [common kinematic settings](#common-kinematic-settings) for
available parameters.

```
[printer]
kinematics: cartesian
max_z_velocity:
#   This sets the maximum velocity (in mm/s) of movement along the z
#   axis. This setting can be used to restrict the maximum speed of
#   the z stepper motor. The default is to use max_velocity for
#   max_z_velocity.
max_z_accel:
#   This sets the maximum acceleration (in mm/s^2) of movement along
#   the z axis. It limits the acceleration of the z stepper motor. The
#   default is to use max_accel for max_z_accel.

# The stepper_x section is used to describe the stepper controlling
# the X axis in a cartesian robot.
[stepper_x]

# The stepper_y section is used to describe the stepper controlling
# the Y axis in a cartesian robot.
[stepper_y]

# The stepper_z section is used to describe the stepper controlling
# the Z axis in a cartesian robot.
[stepper_z]
```

### Linear Delta Kinematics

See [example-delta.cfg](../config/example-delta.cfg) for an example
linear delta kinematics config file. See the
[delta calibrate guide](Delta_Calibrate.md) for information on
calibration.

Only parameters specific to linear delta printers are described here -
see [common kinematic settings](#common-kinematic-settings) for
available parameters.

```
[printer]
kinematics: delta
max_z_velocity:
#   For delta printers this limits the maximum velocity (in mm/s) of
#   moves with z axis movement. This setting can be used to reduce the
#   maximum speed of up/down moves (which require a higher step rate
#   than other moves on a delta printer). The default is to use
#   max_velocity for max_z_velocity.
#max_z_accel:
#   This sets the maximum acceleration (in mm/s^2) of movement along
#   the z axis. Setting this may be useful if the printer can reach higher
#   acceleration on XY moves than Z moves (eg, when using input shaper).
#   The default is to use max_accel for max_z_accel.
#minimum_z_position: 0
#   The minimum Z position that the user may command the head to move
#   to. The default is 0.
delta_radius:
#   Radius (in mm) of the horizontal circle formed by the three linear
#   axis towers. This parameter may also be calculated as:
#    delta_radius = smooth_rod_offset - effector_offset - carriage_offset
#   This parameter must be provided.
#print_radius:
#   The radius (in mm) of valid toolhead XY coordinates. One may use
#   this setting to customize the range checking of toolhead moves. If
#   a large value is specified here then it may be possible to command
#   the toolhead into a collision with a tower. The default is to use
#   delta_radius for print_radius (which would normally prevent a
#   tower collision).

# The stepper_a section describes the stepper controlling the front
# left tower (at 210 degrees). This section also controls the homing
# parameters (homing_speed, homing_retract_dist) for all towers.
[stepper_a]
position_endstop:
#   Distance (in mm) between the nozzle and the bed when the nozzle is
#   in the center of the build area and the endstop triggers. This
#   parameter must be provided for stepper_a; for stepper_b and
#   stepper_c this parameter defaults to the value specified for
#   stepper_a.
arm_length:
#   Length (in mm) of the diagonal rod that connects this tower to the
#   print head. This parameter must be provided for stepper_a; for
#   stepper_b and stepper_c this parameter defaults to the value
#   specified for stepper_a.
#angle:
#   This option specifies the angle (in degrees) that the tower is
#   at. The default is 210 for stepper_a, 330 for stepper_b, and 90
#   for stepper_c.

# The stepper_b section describes the stepper controlling the front
# right tower (at 330 degrees).
[stepper_b]

# The stepper_c section describes the stepper controlling the rear
# tower (at 90 degrees).
[stepper_c]

# The delta_calibrate section enables a DELTA_CALIBRATE extended
# g-code command that can calibrate the tower endstop positions and
# angles.
[delta_calibrate]
radius:
#   Radius (in mm) of the area that may be probed. This is the radius
#   of nozzle coordinates to be probed; if using an automatic probe
#   with an XY offset then choose a radius small enough so that the
#   probe always fits over the bed. This parameter must be provided.
#speed: 50
#   The speed (in mm/s) of non-probing moves during the calibration.
#   The default is 50.
#horizontal_move_z: 5
#   The height (in mm) that the head should be commanded to move to
#   just prior to starting a probe operation. The default is 5.
```

### CoreXY Kinematics

See [example-corexy.cfg](../config/example-corexy.cfg) for an example
corexy (and h-bot) kinematics file.

Only parameters specific to corexy printers are described here - see
[common kinematic settings](#common-kinematic-settings) for available
parameters.

```
[printer]
kinematics: corexy
max_z_velocity:
#   This sets the maximum velocity (in mm/s) of movement along the z
#   axis. This setting can be used to restrict the maximum speed of
#   the z stepper motor. The default is to use max_velocity for
#   max_z_velocity.
max_z_accel:
#   This sets the maximum acceleration (in mm/s^2) of movement along
#   the z axis. It limits the acceleration of the z stepper motor. The
#   default is to use max_accel for max_z_accel.

# The stepper_x section is used to describe the X axis as well as the
# stepper controlling the X+Y movement.
[stepper_x]

# The stepper_y section is used to describe the Y axis as well as the
# stepper controlling the X-Y movement.
[stepper_y]

# The stepper_z section is used to describe the stepper controlling
# the Z axis.
[stepper_z]
```

### CoreXZ Kinematics

See [example-corexz.cfg](../config/example-corexz.cfg) for an example
corexz kinematics config file.

Only parameters specific to corexz printers are described here - see
[common kinematic settings](#common-kinematic-settings) for available
parameters.

```
[printer]
kinematics: corexz
max_z_velocity:
#   This sets the maximum velocity (in mm/s) of movement along the z
#   axis. The default is to use max_velocity for max_z_velocity.
max_z_accel:
#   This sets the maximum acceleration (in mm/s^2) of movement along
#   the z axis. The default is to use max_accel for max_z_accel.

# The stepper_x section is used to describe the X axis as well as the
# stepper controlling the X+Z movement.
[stepper_x]

# The stepper_y section is used to describe the stepper controlling
# the Y axis.
[stepper_y]

# The stepper_z section is used to describe the Z axis as well as the
# stepper controlling the X-Z movement.
[stepper_z]
```

### Hybrid-CoreXY Kinematics

See [example-hybrid-corexy.cfg](../config/example-hybrid-corexy.cfg)
for an example hybrid corexy kinematics config file.

This kinematic is also known as Markforged kinematic.

Only parameters specific to hybrid corexy printers are described here
see [common kinematic settings](#common-kinematic-settings) for available
parameters.

```
[printer]
kinematics: hybrid_corexy
max_z_velocity:
#   This sets the maximum velocity (in mm/s) of movement along the z
#   axis. The default is to use max_velocity for max_z_velocity.
max_z_accel:
#   This sets the maximum acceleration (in mm/s^2) of movement along
#   the z axis. The default is to use max_accel for max_z_accel.

# The stepper_x section is used to describe the X axis as well as the
# stepper controlling the X-Y movement.
[stepper_x]

# The stepper_y section is used to describe the stepper controlling
# the Y axis.
[stepper_y]

# The stepper_z section is used to describe the stepper controlling
# the Z axis.
[stepper_z]
```

### Hybrid-CoreXZ Kinematics

See [example-hybrid-corexz.cfg](../config/example-hybrid-corexz.cfg)
for an example hybrid corexz kinematics config file.

This kinematic is also known as Markforged kinematic.

Only parameters specific to hybrid corexy printers are described here
see [common kinematic settings](#common-kinematic-settings) for available
parameters.

```
[printer]
kinematics: hybrid_corexz
max_z_velocity:
#   This sets the maximum velocity (in mm/s) of movement along the z
#   axis. The default is to use max_velocity for max_z_velocity.
max_z_accel:
#   This sets the maximum acceleration (in mm/s^2) of movement along
#   the z axis. The default is to use max_accel for max_z_accel.

# The stepper_x section is used to describe the X axis as well as the
# stepper controlling the X-Z movement.
[stepper_x]

# The stepper_y section is used to describe the stepper controlling
# the Y axis.
[stepper_y]

# The stepper_z section is used to describe the stepper controlling
# the Z axis.
[stepper_z]
```

### Polar Kinematics

See [example-polar.cfg](../config/example-polar.cfg) for an example
polar kinematics config file.

Only parameters specific to polar printers are described here - see
[common kinematic settings](#common-kinematic-settings) for available
parameters.

POLAR KINEMATICS ARE A WORK IN PROGRESS. Moves around the 0, 0
position are known to not work properly.

```
[printer]
kinematics: polar

# The stepper_bed section is used to describe the stepper controlling
# the bed.
[stepper_bed]
gear_ratio:
#   A gear_ratio must be specified and rotation_distance may not be
#   specified. For example, if the bed has an 80 toothed pulley driven
#   by a stepper with a 16 toothed pulley then one would specify a
#   gear ratio of "80:16". This parameter must be provided.
max_z_velocity:
#   This sets the maximum velocity (in mm/s) of movement along the z
#   axis. This setting can be used to restrict the maximum speed of
#   the z stepper motor. The default is to use max_velocity for
#   max_z_velocity.
max_z_accel:
#   This sets the maximum acceleration (in mm/s^2) of movement along
#   the z axis. It limits the acceleration of the z stepper motor. The
#   default is to use max_accel for max_z_accel.

# The stepper_arm section is used to describe the stepper controlling
# the carriage on the arm.
[stepper_arm]

# The stepper_z section is used to describe the stepper controlling
# the Z axis.
[stepper_z]
```

### Rotary delta Kinematics

See [example-rotary-delta.cfg](../config/example-rotary-delta.cfg) for
an example rotary delta kinematics config file.

Only parameters specific to rotary delta printers are described here -
see [common kinematic settings](#common-kinematic-settings) for
available parameters.

ROTARY DELTA KINEMATICS ARE A WORK IN PROGRESS. Homing moves may
timeout and some boundary checks are not implemented.

```
[printer]
kinematics: rotary_delta
max_z_velocity:
#   For delta printers this limits the maximum velocity (in mm/s) of
#   moves with z axis movement. This setting can be used to reduce the
#   maximum speed of up/down moves (which require a higher step rate
#   than other moves on a delta printer). The default is to use
#   max_velocity for max_z_velocity.
#minimum_z_position: 0
#   The minimum Z position that the user may command the head to move
#   to.  The default is 0.
shoulder_radius:
#   Radius (in mm) of the horizontal circle formed by the three
#   shoulder joints, minus the radius of the circle formed by the
#   effector joints. This parameter may also be calculated as:
#     shoulder_radius = (delta_f - delta_e) / sqrt(12)
#   This parameter must be provided.
shoulder_height:
#   Distance (in mm) of the shoulder joints from the bed, minus the
#   effector toolhead height. This parameter must be provided.

# The stepper_a section describes the stepper controlling the rear
# right arm (at 30 degrees). This section also controls the homing
# parameters (homing_speed, homing_retract_dist) for all arms.
[stepper_a]
gear_ratio:
#   A gear_ratio must be specified and rotation_distance may not be
#   specified. For example, if the arm has an 80 toothed pulley driven
#   by a pulley with 16 teeth, which is in turn connected to a 60
#   toothed pulley driven by a stepper with a 16 toothed pulley, then
#   one would specify a gear ratio of "80:16, 60:16". This parameter
#   must be provided.
position_endstop:
#   Distance (in mm) between the nozzle and the bed when the nozzle is
#   in the center of the build area and the endstop triggers. This
#   parameter must be provided for stepper_a; for stepper_b and
#   stepper_c this parameter defaults to the value specified for
#   stepper_a.
upper_arm_length:
#   Length (in mm) of the arm connecting the "shoulder joint" to the
#   "elbow joint". This parameter must be provided for stepper_a; for
#   stepper_b and stepper_c this parameter defaults to the value
#   specified for stepper_a.
lower_arm_length:
#   Length (in mm) of the arm connecting the "elbow joint" to the
#   "effector joint". This parameter must be provided for stepper_a;
#   for stepper_b and stepper_c this parameter defaults to the value
#   specified for stepper_a.
#angle:
#   This option specifies the angle (in degrees) that the arm is at.
#   The default is 30 for stepper_a, 150 for stepper_b, and 270 for
#   stepper_c.

# The stepper_b section describes the stepper controlling the rear
# left arm (at 150 degrees).
[stepper_b]

# The stepper_c section describes the stepper controlling the front
# arm (at 270 degrees).
[stepper_c]

# The delta_calibrate section enables a DELTA_CALIBRATE extended
# g-code command that can calibrate the shoulder endstop positions.
[delta_calibrate]
radius:
#   Radius (in mm) of the area that may be probed. This is the radius
#   of nozzle coordinates to be probed; if using an automatic probe
#   with an XY offset then choose a radius small enough so that the
#   probe always fits over the bed. This parameter must be provided.
#speed: 50
#   The speed (in mm/s) of non-probing moves during the calibration.
#   The default is 50.
#horizontal_move_z: 5
#   The height (in mm) that the head should be commanded to move to
#   just prior to starting a probe operation. The default is 5.
```

### Cable winch Kinematics

See the [example-winch.cfg](../config/example-winch.cfg) for an
example cable winch kinematics config file.

Only parameters specific to cable winch printers are described here -
see [common kinematic settings](#common-kinematic-settings) for
available parameters.

CABLE WINCH SUPPORT IS EXPERIMENTAL. Homing is not implemented on
cable winch kinematics. In order to home the printer, manually send
movement commands until the toolhead is at 0, 0, 0 and then issue a
`G28` command.

```
[printer]
kinematics: winch

# The stepper_a section describes the stepper connected to the first
# cable winch. A minimum of 3 and a maximum of 26 cable winches may be
# defined (stepper_a to stepper_z) though it is common to define 4.
[stepper_a]
rotation_distance:
#   The rotation_distance is the nominal distance (in mm) the toolhead
#   moves towards the cable winch for each full rotation of the
#   stepper motor. This parameter must be provided.
anchor_x:
anchor_y:
anchor_z:
#   The X, Y, and Z position of the cable winch in cartesian space.
#   These parameters must be provided.
```

### None Kinematics

It is possible to define a special "none" kinematics to disable
kinematic support in Klipper. This may be useful for controlling
devices that are not typical 3d-printers or for debugging purposes.

```
[printer]
kinematics: none
max_velocity: 1
max_accel: 1
#   The max_velocity and max_accel parameters must be defined. The
#   values are not used for "none" kinematics.
```

## Common extruder and heated bed support

### [extruder]

The extruder section is used to describe both the stepper controlling
the printer extruder and the heater parameters for the nozzle. See the
[pressure advance guide](Pressure_Advance.md) for information on
tuning pressure advance.

```
[extruder]
step_pin:
dir_pin:
enable_pin:
microsteps:
rotation_distance:
#full_steps_per_rotation:
#gear_ratio:
#   See the "stepper" section for a description of the above parameters.
nozzle_diameter:
#   Diameter of the nozzle orifice (in mm). This parameter must be
#   provided.
filament_diameter:
#   The nominal diameter of the raw filament (in mm) as it enters the
#   extruder. This parameter must be provided.
#max_extrude_cross_section:
#   Maximum area (in mm^2) of an extrusion cross section (eg,
#   extrusion width multiplied by layer height). This setting prevents
#   excessive amounts of extrusion during relatively small XY moves.
#   If a move requests an extrusion rate that would exceed this value
#   it will cause an error to be returned. The default is: 4.0 *
#   nozzle_diameter^2
#instantaneous_corner_velocity: 1.000
#   The maximum instantaneous velocity change (in mm/s) of the
#   extruder during the junction of two moves. The default is 1mm/s.
#max_extrude_only_distance: 50.0
#   Maximum length (in mm of raw filament) that a retraction or
#   extrude-only move may have. If a retraction or extrude-only move
#   requests a distance greater than this value it will cause an error
#   to be returned. The default is 50mm.
#max_extrude_only_velocity:
#max_extrude_only_accel:
#   Maximum velocity (in mm/s) and acceleration (in mm/s^2) of the
#   extruder motor for retractions and extrude-only moves. These
#   settings do not have any impact on normal printing moves. If not
#   specified then they are calculated to match the limit an XY
#   printing move with a cross section of 4.0*nozzle_diameter^2 would
#   have.
#pressure_advance: 0.0
#   The amount of raw filament to push into the extruder during
#   extruder acceleration. An equal amount of filament is retracted
#   during deceleration. It is measured in millimeters per
#   millimeter/second. The default is 0, which disables pressure
#   advance.
#pressure_advance_smooth_time: 0.040
#   A time range (in seconds) to use when calculating the average
#   extruder velocity for pressure advance. A larger value results in
#   smoother extruder movements. This parameter may not exceed 200ms.
#   This setting only applies if pressure_advance is non-zero. The
#   default is 0.040 (40 milliseconds).
#
# The remaining variables describe the extruder heater.
heater_pin:
#   PWM output pin controlling the heater. This parameter must be
#   provided.
#max_power: 1.0
#   The maximum power (expressed as a value from 0.0 to 1.0) that the
#   heater_pin may be set to. The value 1.0 allows the pin to be set
#   fully enabled for extended periods, while a value of 0.5 would
#   allow the pin to be enabled for no more than half the time. This
#   setting may be used to limit the total power output (over extended
#   periods) to the heater. The default is 1.0.
sensor_type:
#   Type of sensor - common thermistors are "EPCOS 100K B57560G104F",
#   "ATC Semitec 104GT-2", "ATC Semitec 104NT-4-R025H42G", "Generic
#   3950","Honeywell 100K 135-104LAG-J01", "NTC 100K MGB18-104F39050L32",
#   "SliceEngineering 450", and "TDK NTCG104LH104JT1". See the
#   "Temperature sensors" section for other sensors. This parameter
#   must be provided.
sensor_pin:
#   Analog input pin connected to the sensor. This parameter must be
#   provided.
#pullup_resistor: 4700
#   The resistance (in ohms) of the pullup attached to the thermistor.
#   This parameter is only valid when the sensor is a thermistor. The
#   default is 4700 ohms.
#smooth_time: 1.0
#   A time value (in seconds) over which temperature measurements will
#   be smoothed to reduce the impact of measurement noise. The default
#   is 1 seconds.
control:
#   Control algorithm (either pid or watermark). This parameter must
#   be provided.
pid_Kp:
#   Kp is the "proportional" constant for the pid. This parameter must
#   be provided for PID heaters.
pid_Ki:
#   Ki is the "integral" constant for the pid. This parameter must be
#   provided for PID heaters.
pid_Kd:
#   Kd is the "derivative" constant for the pid. This parameter must
#   be provided for PID heaters.
#max_delta: 2.0
#   On 'watermark' controlled heaters this is the number of degrees in
#   Celsius above the target temperature before disabling the heater
#   as well as the number of degrees below the target before
#   re-enabling the heater. The default is 2 degrees Celsius.
#pwm_cycle_time: 0.100
#   Time in seconds for each software PWM cycle of the heater. It is
#   not recommended to set this unless there is an electrical
#   requirement to switch the heater faster than 10 times a second.
#   The default is 0.100 seconds.
#min_extrude_temp: 170
#   The minimum temperature (in Celsius) at which extruder move
#   commands may be issued. The default is 170 Celsius.
min_temp:
max_temp:
#   The maximum range of valid temperatures (in Celsius) that the
#   heater must remain within. This controls a safety feature
#   implemented in the micro-controller code - should the measured
#   temperature ever fall outside this range then the micro-controller
#   will go into a shutdown state. This check can help detect some
#   heater and sensor hardware failures. Set this range just wide
#   enough so that reasonable temperatures do not result in an error.
#   These parameters must be provided.
```

### [heater_bed]

The heater_bed section describes a heated bed. It uses the same heater
settings described in the "extruder" section.

```
[heater_bed]
heater_pin:
sensor_type:
sensor_pin:
control:
min_temp:
max_temp:
#   See the "extruder" section for a description of the above parameters.
```

## Bed level support

### [bed_mesh]

Mesh Bed Leveling. One may define a bed_mesh config section to enable
move transformations that offset the z axis based on a mesh generated
from probed points. When using a probe to home the z-axis, it is
recommended to define a safe_z_home section in printer.cfg to home
toward the center of the print area.

See the [bed mesh guide](Bed_Mesh.md) and
[command reference](G-Codes.md#bed_mesh) for additional information.

Visual Examples:
```
 rectangular bed, probe_count = 3, 3:
             x---x---x (max_point)
             |
             x---x---x
                     |
 (min_point) x---x---x

 round bed, round_probe_count = 5, bed_radius = r:
                 x (0, r) end
               /
             x---x---x
                       \
 (-r, 0) x---x---x---x---x (r, 0)
           \
             x---x---x
                   /
                 x  (0, -r) start
```

```
[bed_mesh]
#speed: 50
#   The speed (in mm/s) of non-probing moves during the calibration.
#   The default is 50.
#horizontal_move_z: 5
#   The height (in mm) that the head should be commanded to move to
#   just prior to starting a probe operation. The default is 5.
#mesh_radius:
#   Defines the radius of the mesh to probe for round beds. Note that
#   the radius is relative to the coordinate specified by the
#   mesh_origin option. This parameter must be provided for round beds
#   and omitted for rectangular beds.
#mesh_origin:
#   Defines the center X, Y coordinate of the mesh for round beds. This
#   coordinate is relative to the probe's location. It may be useful
#   to adjust the mesh_origin in an effort to maximize the size of the
#   mesh radius. Default is 0, 0. This parameter must be omitted for
#   rectangular beds.
#mesh_min:
#   Defines the minimum X, Y coordinate of the mesh for rectangular
#   beds. This coordinate is relative to the probe's location. This
#   will be the first point probed, nearest to the origin. This
#   parameter must be provided for rectangular beds.
#mesh_max:
#   Defines the maximum X, Y coordinate of the mesh for rectangular
#   beds. Adheres to the same principle as mesh_min, however this will
#   be the furthest point probed from the bed's origin. This parameter
#   must be provided for rectangular beds.
#probe_count: 3, 3
#   For rectangular beds, this is a comma separate pair of integer
#   values X, Y defining the number of points to probe along each
#   axis. A single value is also valid, in which case that value will
#   be applied to both axes. Default is 3, 3.
#round_probe_count: 5
#   For round beds, this integer value defines the maximum number of
#   points to probe along each axis. This value must be an odd number.
#   Default is 5.
#fade_start: 1.0
#   The gcode z position in which to start phasing out z-adjustment
#   when fade is enabled. Default is 1.0.
#fade_end: 0.0
#   The gcode z position in which phasing out completes. When set to a
#   value below fade_start, fade is disabled. It should be noted that
#   fade may add unwanted scaling along the z-axis of a print. If a
#   user wishes to enable fade, a value of 10.0 is recommended.
#   Default is 0.0, which disables fade.
#fade_target:
#   The z position in which fade should converge. When this value is
#   set to a non-zero value it must be within the range of z-values in
#   the mesh. Users that wish to converge to the z homing position
#   should set this to 0. Default is the average z value of the mesh.
#split_delta_z: .025
#   The amount of Z difference (in mm) along a move that will trigger
#   a split. Default is .025.
#move_check_distance: 5.0
#   The distance (in mm) along a move to check for split_delta_z.
#   This is also the minimum length that a move can be split. Default
#   is 5.0.
#mesh_pps: 2, 2
#   A comma separated pair of integers X, Y defining the number of
#   points per segment to interpolate in the mesh along each axis. A
#   "segment" can be defined as the space between each probed point.
#   The user may enter a single value which will be applied to both
#   axes. Default is 2, 2.
#algorithm: lagrange
#   The interpolation algorithm to use. May be either "lagrange" or
#   "bicubic". This option will not affect 3x3 grids, which are forced
#   to use lagrange sampling. Default is lagrange.
#bicubic_tension: .2
#   When using the bicubic algorithm the tension parameter above may
#   be applied to change the amount of slope interpolated. Larger
#   numbers will increase the amount of slope, which results in more
#   curvature in the mesh. Default is .2.
#relative_reference_index:
#   A point index in the mesh to reference all z values to. Enabling
#   this parameter produces a mesh relative to the probed z position
#   at the provided index.
#faulty_region_1_min:
#faulty_region_1_max:
#   Optional points that define a faulty region.  See docs/Bed_Mesh.md
#   for details on faulty regions.  Up to 99 faulty regions may be added.
#   By default no faulty regions are set.
```

### [bed_tilt]

Bed tilt compensation. One may define a bed_tilt config section to
enable move transformations that account for a tilted bed. Note that
bed_mesh and bed_tilt are incompatible; both cannot be defined.

See the [command reference](G-Codes.md#bed_tilt) for additional
information.

```
[bed_tilt]
#x_adjust: 0
#   The amount to add to each move's Z height for each mm on the X
#   axis. The default is 0.
#y_adjust: 0
#   The amount to add to each move's Z height for each mm on the Y
#   axis. The default is 0.
#z_adjust: 0
#   The amount to add to the Z height when the nozzle is nominally at
#   0, 0. The default is 0.
# The remaining parameters control a BED_TILT_CALIBRATE extended
# g-code command that may be used to calibrate appropriate x and y
# adjustment parameters.
#points:
#   A list of X, Y coordinates (one per line; subsequent lines
#   indented) that should be probed during a BED_TILT_CALIBRATE
#   command. Specify coordinates of the nozzle and be sure the probe
#   is above the bed at the given nozzle coordinates. The default is
#   to not enable the command.
#speed: 50
#   The speed (in mm/s) of non-probing moves during the calibration.
#   The default is 50.
#horizontal_move_z: 5
#   The height (in mm) that the head should be commanded to move to
#   just prior to starting a probe operation. The default is 5.
```

### [bed_screws]

Tool to help adjust bed leveling screws. One may define a [bed_screws]
config section to enable a BED_SCREWS_ADJUST g-code command.

See the
[leveling guide](Manual_Level.md#adjusting-bed-leveling-screws) and
[command reference](G-Codes.md#bed_screws) for additional information.

```
[bed_screws]
#screw1:
#   The X, Y coordinate of the first bed leveling screw. This is a
#   position to command the nozzle to that is directly above the bed
#   screw (or as close as possible while still being above the bed).
#   This parameter must be provided.
#screw1_name:
#   An arbitrary name for the given screw. This name is displayed when
#   the helper script runs. The default is to use a name based upon
#   the screw XY location.
#screw1_fine_adjust:
#   An X, Y coordinate to command the nozzle to so that one can fine
#   tune the bed leveling screw. The default is to not perform fine
#   adjustments on the bed screw.
#screw2:
#screw2_name:
#screw2_fine_adjust:
#...
#   Additional bed leveling screws. At least three screws must be
#   defined.
#horizontal_move_z: 5
#   The height (in mm) that the head should be commanded to move to
#   when moving from one screw location to the next. The default is 5.
#probe_height: 0
#   The height of the probe (in mm) after adjusting for the thermal
#   expansion of bed and nozzle. The default is zero.
#speed: 50
#   The speed (in mm/s) of non-probing moves during the calibration.
#   The default is 50.
#probe_speed: 5
#   The speed (in mm/s) when moving from a horizontal_move_z position
#   to a probe_height position. The default is 5.
```

### [screws_tilt_adjust]

Tool to help adjust bed screws tilt using Z probe. One may define a
screws_tilt_adjust config section to enable a SCREWS_TILT_CALCULATE
g-code command.

See the
[leveling guide](Manual_Level.md#adjusting-bed-leveling-screws-using-the-bed-probe)
and [command reference](G-Codes.md#screws_tilt_adjust) for additional
information.

```
[screws_tilt_adjust]
#screw1:
#   The (X, Y) coordinate of the first bed leveling screw. This is a
#   position to command the nozzle to that is directly above the bed
#   screw (or as close as possible while still being above the bed).
#   This is the base screw used in calculations. This parameter must
#   be provided.
#screw1_name:
#   An arbitrary name for the given screw. This name is displayed when
#   the helper script runs. The default is to use a name based upon
#   the screw XY location.
#screw2:
#screw2_name:
#...
#   Additional bed leveling screws. At least two screws must be
#   defined.
#speed: 50
#   The speed (in mm/s) of non-probing moves during the calibration.
#   The default is 50.
#horizontal_move_z: 5
#   The height (in mm) that the head should be commanded to move to
#   just prior to starting a probe operation. The default is 5.
#screw_thread: CW-M3
#   The type of screw used for bed level, M3, M4 or M5 and the
#   direction of the knob used to level the bed, clockwise decrease
#   counter-clockwise decrease.
#   Accepted values: CW-M3, CCW-M3, CW-M4, CCW-M4, CW-M5, CCW-M5.
#   Default value is CW-M3, most printers use an M3 screw and
#   turning the knob clockwise decrease distance.
```

### [z_tilt]

Multiple Z stepper tilt adjustment. This feature enables independent
adjustment of multiple z steppers (see the "stepper_z1" section) to
adjust for tilt. If this section is present then a Z_TILT_ADJUST
extended [G-Code command](G-Codes.md#z_tilt) becomes available.

```
[z_tilt]
#z_positions:
#   A list of X, Y coordinates (one per line; subsequent lines
#   indented) describing the location of each bed "pivot point". The
#   "pivot point" is the point where the bed attaches to the given Z
#   stepper. It is described using nozzle coordinates (the X, Y position
#   of the nozzle if it could move directly above the point). The
#   first entry corresponds to stepper_z, the second to stepper_z1,
#   the third to stepper_z2, etc. This parameter must be provided.
#points:
#   A list of X, Y coordinates (one per line; subsequent lines
#   indented) that should be probed during a Z_TILT_ADJUST command.
#   Specify coordinates of the nozzle and be sure the probe is above
#   the bed at the given nozzle coordinates. This parameter must be
#   provided.
#speed: 50
#   The speed (in mm/s) of non-probing moves during the calibration.
#   The default is 50.
#horizontal_move_z: 5
#   The height (in mm) that the head should be commanded to move to
#   just prior to starting a probe operation. The default is 5.
#retries: 0
#   Number of times to retry if the probed points aren't within
#   tolerance.
#retry_tolerance: 0
#   If retries are enabled then retry if largest and smallest probed
#   points differ more than retry_tolerance. Note the smallest unit of
#   change here would be a single step. However if you are probing
#   more points than steppers then you will likely have a fixed
#   minimum value for the range of probed points which you can learn
#   by observing command output.
```

### [quad_gantry_level]

Moving gantry leveling using 4 independently controlled Z motors.
Corrects hyperbolic parabola effects (potato chip) on moving gantry
which is more flexible.
WARNING: Using this on a moving bed may lead to undesirable results.
If this section is present then a QUAD_GANTRY_LEVEL extended G-Code
command becomes available. This routine assumes the following Z motor
configuration:
```
 ----------------
 |Z1          Z2|
 |  ---------   |
 |  |       |   |
 |  |       |   |
 |  x--------   |
 |Z           Z3|
 ----------------
```
Where x is the 0, 0 point on the bed

```
[quad_gantry_level]
#gantry_corners:
#   A newline separated list of X, Y coordinates describing the two
#   opposing corners of the gantry. The first entry corresponds to Z,
#   the second to Z2. This parameter must be provided.
#points:
#   A newline separated list of four X, Y points that should be probed
#   during a QUAD_GANTRY_LEVEL command. Order of the locations is
#   important, and should correspond to Z, Z1, Z2, and Z3 location in
#   order. This parameter must be provided. For maximum accuracy,
#   ensure your probe offsets are configured.
#speed: 50
#   The speed (in mm/s) of non-probing moves during the calibration.
#   The default is 50.
#horizontal_move_z: 5
#   The height (in mm) that the head should be commanded to move to
#   just prior to starting a probe operation. The default is 5.
#max_adjust: 4
#   Safety limit if an adjustment greater than this value is requested
#   quad_gantry_level will abort.
#retries: 0
#   Number of times to retry if the probed points aren't within
#   tolerance.
#retry_tolerance: 0
#   If retries are enabled then retry if largest and smallest probed
#   points differ more than retry_tolerance.
```

### [skew_correction]

Printer Skew Correction. It is possible to use software to correct
printer skew across 3 planes, xy, xz, yz. This is done by printing a
calibration model along a plane and measuring three lengths. Due to
the nature of skew correction these lengths are set via gcode. See
[Skew Correction](Skew_Correction.md) and
[Command Reference](G-Codes.md#skew_correction) for details.

```
[skew_correction]
```

## Customized homing

### [safe_z_home]

Safe Z homing. One may use this mechanism to home the Z axis at a
specific X, Y coordinate. This is useful if the toolhead, for example
has to move to the center of the bed before Z can be homed.

```
[safe_z_home]
home_xy_position:
#   A X, Y coordinate (e.g. 100, 100) where the Z homing should be
#   performed. This parameter must be provided.
#speed: 50.0
#   Speed at which the toolhead is moved to the safe Z home
#   coordinate. The default is 50 mm/s
#z_hop:
#   Distance (in mm) to lift the Z axis prior to homing. This is
#   applied to any homing command, even if it doesn't home the Z axis.
#   If the Z axis is already homed and the current Z position is less
#   than z_hop, then this will lift the head to a height of z_hop. If
#   the Z axis is not already homed the head is lifted by z_hop.
#   The default is to not implement Z hop.
#z_hop_speed: 20.0
#   Speed (in mm/s) at which the Z axis is lifted prior to homing. The
#   default is 20mm/s.
#move_to_previous: False
#   When set to True, the X and Y axes are reset to their previous
#   positions after Z axis homing. The default is False.
```

### [homing_override]

Homing override. One may use this mechanism to run a series of g-code
commands in place of a G28 found in the normal g-code input. This may
be useful on printers that require a specific procedure to home the
machine.

```
[homing_override]
gcode:
#   A list of G-Code commands to execute in place of G28 commands
#   found in the normal g-code input. See docs/Command_Templates.md
#   for G-Code format. If a G28 is contained in this list of commands
#   then it will invoke the normal homing procedure for the printer.
#   The commands listed here must home all axes. This parameter must
#   be provided.
#axes: xyz
#   The axes to override. For example, if this is set to "z" then the
#   override script will only be run when the z axis is homed (eg, via
#   a "G28" or "G28 Z0" command). Note, the override script should
#   still home all axes. The default is "xyz" which causes the
#   override script to be run in place of all G28 commands.
#set_position_x:
#set_position_y:
#set_position_z:
#   If specified, the printer will assume the axis is at the specified
#   position prior to running the above g-code commands. Setting this
#   disables homing checks for that axis. This may be useful if the
#   head must move prior to invoking the normal G28 mechanism for an
#   axis. The default is to not force a position for an axis.
```

### [endstop_phase]

Stepper phase adjusted endstops. To use this feature, define a config
section with an "endstop_phase" prefix followed by the name of the
corresponding stepper config section (for example,
"[endstop_phase stepper_z]"). This feature can improve the accuracy of
endstop switches. Add a bare "[endstop_phase]" declaration to enable
the ENDSTOP_PHASE_CALIBRATE command.

See the [endstop phases guide](Endstop_Phase.md) and
[command reference](G-Codes.md#endstop_phase) for additional
information.

```
[endstop_phase stepper_z]
#endstop_accuracy:
#   Sets the expected accuracy (in mm) of the endstop. This represents
#   the maximum error distance the endstop may trigger (eg, if an
#   endstop may occasionally trigger 100um early or up to 100um late
#   then set this to 0.200 for 200um). The default is
#   4*rotation_distance/full_steps_per_rotation.
#trigger_phase:
#   This specifies the phase of the stepper motor driver to expect
#   when hitting the endstop. It is composed of two numbers separated
#   by a forward slash character - the phase and the total number of
#   phases (eg, "7/64"). Only set this value if one is sure the
#   stepper motor driver is reset every time the mcu is reset. If this
#   is not set, then the stepper phase will be detected on the first
#   home and that phase will be used on all subsequent homes.
#endstop_align_zero: False
#   If true then the position_endstop of the axis will effectively be
#   modified so that the zero position for the axis occurs at a full
#   step on the stepper motor. (If used on the Z axis and the print
#   layer height is a multiple of a full step distance then every
#   layer will occur on a full step.) The default is False.
```

## G-Code macros and events

### [gcode_macro]

G-Code macros (one may define any number of sections with a
"gcode_macro" prefix). See the
[command template guide](Command_Templates.md) for more information.

```
[gcode_macro my_cmd]
#gcode:
#   A list of G-Code commands to execute in place of "my_cmd". See
#   docs/Command_Templates.md for G-Code format. This parameter must
#   be provided.
#variable_<name>:
#   One may specify any number of options with a "variable_" prefix.
#   The given variable name will be assigned the given value (parsed
#   as a Python literal) and will be available during macro expansion.
#   For example, a config with "variable_fan_speed = 75" might have
#   gcode commands containing "M106 S{ fan_speed * 255 }". Variables
#   can be changed at run-time using the SET_GCODE_VARIABLE command
#   (see docs/Command_Templates.md for details). Variable names may
#   not use upper case characters.
#rename_existing:
#   This option will cause the macro to override an existing G-Code
#   command and provide the previous definition of the command via the
#   name provided here. This can be used to override builtin G-Code
#   commands. Care should be taken when overriding commands as it can
#   cause complex and unexpected results. The default is to not
#   override an existing G-Code command.
#description: G-Code macro
#   This will add a short description used at the HELP command or while
#   using the auto completion feature. Default "G-Code macro"
```

### [delayed_gcode]

Execute a gcode on a set delay. See the
[command template guide](Command_Templates.md#delayed-gcodes) and
[command reference](G-Codes.md#delayed_gcode) for more information.

```
[delayed_gcode my_delayed_gcode]
gcode:
#   A list of G-Code commands to execute when the delay duration has
#   elapsed. G-Code templates are supported. This parameter must be
#   provided.
#initial_duration: 0.0
#   The duration of the initial delay (in seconds). If set to a
#   non-zero value the delayed_gcode will execute the specified number
#   of seconds after the printer enters the "ready" state. This can be
#   useful for initialization procedures or a repeating delayed_gcode.
#   If set to 0 the delayed_gcode will not execute on startup.
#   Default is 0.
```

### [save_variables]

Support saving variables to disk so that they are retained across
restarts. See
[command templates](Command_Templates.md#save-variables-to-disk) and
[G-Code reference](G-Codes.md#save_variables) for further information.

```
[save_variables]
filename:
#   Required - provide a filename that would be used to save the
#   variables to disk e.g. ~/variables.cfg
```

### [idle_timeout]

Idle timeout. An idle timeout is automatically enabled - add an
explicit idle_timeout config section to change the default settings.

```
[idle_timeout]
#gcode:
#   A list of G-Code commands to execute on an idle timeout. See
#   docs/Command_Templates.md for G-Code format. The default is to run
#   "TURN_OFF_HEATERS" and "M84".
#timeout: 600
#   Idle time (in seconds) to wait before running the above G-Code
#   commands. The default is 600 seconds.
```

## Optional G-Code features

### [virtual_sdcard]

A virtual sdcard may be useful if the host machine is not fast enough
to run OctoPrint well. It allows the Klipper host software to directly
print gcode files stored in a directory on the host using standard
sdcard G-Code commands (eg, M24).

```
[virtual_sdcard]
path:
#   The path of the local directory on the host machine to look for
#   g-code files. This is a read-only directory (sdcard file writes
#   are not supported). One may point this to OctoPrint's upload
#   directory (generally ~/.octoprint/uploads/ ). This parameter must
#   be provided.
```

### [sdcard_loop]

Some printers with stage-clearing features, such as a part ejector or
a belt printer, can find use in looping sections of the sdcard file.
(For example, to print the same part over and over, or repeat the
a section of a part for a chain or other repeated pattern).

See the [command reference](G-Codes.md#sdcard_loop) for supported
commands. See the [sample-macros.cfg](../config/sample-macros.cfg)
file for a Marlin compatible M808 G-Code macro.

```
[sdcard_loop]
```

### [force_move]

Support manually moving stepper motors for diagnostic purposes. Note,
using this feature may place the printer in an invalid state - see the
[command reference](G-Codes.md#force_move) for important details.

```
[force_move]
#enable_force_move: False
#   Set to true to enable FORCE_MOVE and SET_KINEMATIC_POSITION
#   extended G-Code commands. The default is false.
```

### [pause_resume]

Pause/Resume functionality with support of position capture and
restore. See the [command reference](G-Codes.md#pause_resume) for more
information.

```
[pause_resume]
#recover_velocity: 50.
#   When capture/restore is enabled, the speed at which to return to
#   the captured position (in mm/s). Default is 50.0 mm/s.
```

### [firmware_retraction]

Firmware filament retraction. This enables G10 (retract) and G11
(unretract) GCODE commands issued by many slicers. The parameters
below provide startup defaults, although the values can be adjusted
via the SET_RETRACTION [command](G-Codes.md#firmware_retraction)),
allowing per-filament settings and runtime tuning.

```
[firmware_retraction]
#retract_length: 0
#   The length of filament (in mm) to retract when G10 is activated,
#   and to unretract when G11 is activated (but see
#   unretract_extra_length below). The default is 0 mm.
#retract_speed: 20
#   The speed of retraction, in mm/s. The default is 20 mm/s.
#unretract_extra_length: 0
#   The length (in mm) of *additional* filament to add when
#   unretracting.
#unretract_speed: 10
#   The speed of unretraction, in mm/s. The default is 10 mm/s.
```

### [gcode_arcs]

Support for gcode arc (G2/G3) commands.

```
[gcode_arcs]
#resolution: 1.0
#   An arc will be split into segments. Each segment's length will
#   equal the resolution in mm set above. Lower values will produce a
#   finer arc, but also more work for your machine. Arcs smaller than
#   the configured value will become straight lines. The default is
#   1mm.
```

### [respond]

Enable the "M118" and "RESPOND" extended
[commands](G-Codes.md#respond).

```
[respond]
#default_type: echo
#   Sets the default prefix of the "M118" and "RESPOND" output to one
#   of the following:
#       echo: "echo: " (This is the default)
#       command: "// "
#       error: "!! "
#default_prefix: echo:
#   Directly sets the default prefix. If present, this value will
#   override the "default_type".
```

## Resonance compensation

### [input_shaper]

Enables [resonance compensation](Resonance_Compensation.md). Also see
the [command reference](G-Codes.md#input_shaper).

```
[input_shaper]
#shaper_freq_x: 0
#   A frequency (in Hz) of the input shaper for X axis. This is
#   usually a resonance frequency of X axis that the input shaper
#   should suppress. For more complex shapers, like 2- and 3-hump EI
#   input shapers, this parameter can be set from different
#   considerations. The default value is 0, which disables input
#   shaping for X axis.
#shaper_freq_y: 0
#   A frequency (in Hz) of the input shaper for Y axis. This is
#   usually a resonance frequency of Y axis that the input shaper
#   should suppress. For more complex shapers, like 2- and 3-hump EI
#   input shapers, this parameter can be set from different
#   considerations. The default value is 0, which disables input
#   shaping for Y axis.
#shaper_type: mzv
#   A type of the input shaper to use for both X and Y axes. Supported
#   shapers are zv, mzv, zvd, ei, 2hump_ei, and 3hump_ei. The default
#   is mzv input shaper.
#shaper_type_x:
#shaper_type_y:
#   If shaper_type is not set, these two parameters can be used to
#   configure different input shapers for X and Y axes. The same
#   values are supported as for shaper_type parameter.
#damping_ratio_x: 0.1
#damping_ratio_y: 0.1
#   Damping ratios of vibrations of X and Y axes used by input shapers
#   to improve vibration suppression. Default value is 0.1 which is a
#   good all-round value for most printers. In most circumstances this
#   parameter requires no tuning and should not be changed.
```

### [adxl345]

Support for ADXL345 accelerometers. This support allows one to query
accelerometer measurements from the sensor. This enables an
ACCELEROMETER_MEASURE command (see [G-Codes](G-Codes.md#adxl345) for
more information). The default chip name is "default", but one may
specify an explicit name (eg, [adxl345 my_chip_name]).

```
[adxl345]
cs_pin:
#   The SPI enable pin for the sensor. This parameter must be provided.
#spi_speed: 5000000
#   The SPI speed (in hz) to use when communicating with the chip.
#   The default is 5000000.
#spi_bus:
#spi_software_sclk_pin:
#spi_software_mosi_pin:
#spi_software_miso_pin:
#   See the "common SPI settings" section for a description of the
#   above parameters.
#axes_map: x, y, z
#   The accelerometer axis for each of the printer's X, Y, and Z axes.
#   This may be useful if the accelerometer is mounted in an
#   orientation that does not match the printer orientation. For
#   example, one could set this to "y, x, z" to swap the X and Y axes.
#   It is also possible to negate an axis if the accelerometer
#   direction is reversed (eg, "x, z, -y"). The default is "x, y, z".
#rate: 3200
#   Output data rate for ADXL345. ADXL345 supports the following data
#   rates: 3200, 1600, 800, 400, 200, 100, 50, and 25. Note that it is
#   not recommended to change this rate from the default 3200, and
#   rates below 800 will considerably affect the quality of resonance
#   measurements.
```

### [resonance_tester]

Support for resonance testing and automatic input shaper calibration.
In order to use most of the functionality of this module, additional
software dependencies must be installed; refer to
[Measuring Resonances](Measuring_Resonances.md) and the
[command reference](G-Codes.md#resonance_tester) for more
information. See the [Max smoothing](Measuring_Resonances.md#max-smoothing)
section of the measuring resonances guide for more information on
`max_smoothing` parameter and its use.

```
[resonance_tester]
#probe_points:
#   A list of X, Y, Z coordinates of points (one point per line) to test
#   resonances at. At least one point is required. Make sure that all
#   points with some safety margin in XY plane (~a few centimeters)
#   are reachable by the toolhead.
#accel_chip:
#   A name of the accelerometer chip to use for measurements. If
#   adxl345 chip was defined without an explicit name, this parameter
#   can simply reference it as "accel_chip: adxl345", otherwise an
#   explicit name must be supplied as well, e.g. "accel_chip: adxl345
#   my_chip_name". Either this, or the next two parameters must be
#   set.
#accel_chip_x:
#accel_chip_y:
#   Names of the accelerometer chips to use for measurements for each
#   of the axis. Can be useful, for instance, on bed slinger printer,
#   if two separate accelerometers are mounted on the bed (for Y axis)
#   and on the toolhead (for X axis). These parameters have the same
#   format as 'accel_chip' parameter. Only 'accel_chip' or these two
#   parameters must be provided.
#max_smoothing:
#   Maximum input shaper smoothing to allow for each axis during shaper
#   auto-calibration (with 'SHAPER_CALIBRATE' command). By default no
#   maximum smoothing is specified. Refer to Measuring_Resonances guide
#   for more details on using this feature.
#min_freq: 5
#   Minimum frequency to test for resonances. The default is 5 Hz.
#max_freq: 120
#   Maximum frequency to test for resonances. The default is 120 Hz.
#accel_per_hz: 75
#   This parameter is used to determine which acceleration to use to
#   test a specific frequency: accel = accel_per_hz * freq. Higher the
#   value, the higher is the energy of the oscillations. Can be set to
#   a lower than the default value if the resonances get too strong on
#   the printer. However, lower values make measurements of
#   high-frequency resonances less precise. The default value is 75
#   (mm/sec).
#hz_per_sec: 1
#   Determines the speed of the test. When testing all frequencies in
#   range [min_freq, max_freq], each second the frequency increases by
#   hz_per_sec. Small values make the test slow, and the large values
#   will decrease the precision of the test. The default value is 1.0
#   (Hz/sec == sec^-2).
```

## Config file helpers

### [board_pins]

Board pin aliases (one may define any number of sections with a
"board_pins" prefix). Use this to define aliases for the pins on a
micro-controller.

```
[board_pins my_aliases]
mcu: mcu
#   A comma separated list of micro-controllers that may use the
#   aliases. The default is to apply the aliases to the main "mcu".
aliases:
aliases_<name>:
#   A comma separated list of "name=value" aliases to create for the
#   given micro-controller. For example, "EXP1_1=PE6" would create an
#   "EXP1_1" alias for the "PE6" pin. However, if "value" is enclosed
#   in "<>" then "name" is created as a reserved pin (for example,
#   "EXP1_9=<GND>" would reserve "EXP1_9"). Any number of options
#   starting with "aliases_" may be specified.
```

### [include]

Include file support. One may include additional config file from the
main printer config file. Wildcards may also be used (eg,
"configs/*.cfg").

```
[include my_other_config.cfg]
```

### [duplicate_pin_override]

This tool allows a single micro-controller pin to be defined multiple
times in a config file without normal error checking. This is intended
for diagnostic and debugging purposes. This section is not needed
where Klipper supports using the same pin multiple times, and using
this override may cause confusing and unexpected results.

```
[duplicate_pin_override]
pins:
#   A comma separated list of pins that may be used multiple times in
#   a config file without normal error checks. This parameter must be
#   provided.
```

## Bed probing hardware

### [probe]

Z height probe. One may define this section to enable Z height probing
hardware. When this section is enabled, PROBE and QUERY_PROBE extended
[g-code commands](G-Codes.md#probe) become available. Also, see the
[probe calibrate guide](Probe_Calibrate.md). The probe section also
creates a virtual "probe:z_virtual_endstop" pin. One may set the
stepper_z endstop_pin to this virtual pin on cartesian style printers
that use the probe in place of a z endstop. If using
"probe:z_virtual_endstop" then do not define a position_endstop in the
stepper_z config section.

```
[probe]
pin:
#   Probe detection pin. If the pin is on a different microcontroller
#   than the Z steppers then it enables "multi-mcu homing". This
#   parameter must be provided.
#deactivate_on_each_sample: True
#   This determines if Klipper should execute deactivation gcode
#   between each probe attempt when performing a multiple probe
#   sequence. The default is True.
#x_offset: 0.0
#   The distance (in mm) between the probe and the nozzle along the
#   x-axis. The default is 0.
#y_offset: 0.0
#   The distance (in mm) between the probe and the nozzle along the
#   y-axis. The default is 0.
z_offset:
#   The distance (in mm) between the bed and the nozzle when the probe
#   triggers. This parameter must be provided.
#speed: 5.0
#   Speed (in mm/s) of the Z axis when probing. The default is 5mm/s.
#samples: 1
#   The number of times to probe each point. The probed z-values will
#   be averaged. The default is to probe 1 time.
#sample_retract_dist: 2.0
#   The distance (in mm) to lift the toolhead between each sample (if
#   sampling more than once). The default is 2mm.
#lift_speed:
#   Speed (in mm/s) of the Z axis when lifting the probe between
#   samples. The default is to use the same value as the 'speed'
#   parameter.
#samples_result: average
#   The calculation method when sampling more than once - either
#   "median" or "average". The default is average.
#samples_tolerance: 0.100
#   The maximum Z distance (in mm) that a sample may differ from other
#   samples. If this tolerance is exceeded then either an error is
#   reported or the attempt is restarted (see
#   samples_tolerance_retries). The default is 0.100mm.
#samples_tolerance_retries: 0
#   The number of times to retry if a sample is found that exceeds
#   samples_tolerance. On a retry, all current samples are discarded
#   and the probe attempt is restarted. If a valid set of samples are
#   not obtained in the given number of retries then an error is
#   reported. The default is zero which causes an error to be reported
#   on the first sample that exceeds samples_tolerance.
#activate_gcode:
#   A list of G-Code commands to execute prior to each probe attempt.
#   See docs/Command_Templates.md for G-Code format. This may be
#   useful if the probe needs to be activated in some way. Do not
#   issue any commands here that move the toolhead (eg, G1). The
#   default is to not run any special G-Code commands on activation.
#deactivate_gcode:
#   A list of G-Code commands to execute after each probe attempt
#   completes. See docs/Command_Templates.md for G-Code format. Do not
#   issue any commands here that move the toolhead. The default is to
#   not run any special G-Code commands on deactivation.
```

### [bltouch]

BLTouch probe. One may define this section (instead of a probe
section) to enable a BLTouch probe. See [BL-Touch guide](BLTouch.md)
and [command reference](G-Codes.md#bltouch) for further information. A
virtual "probe:z_virtual_endstop" pin is also created (see the "probe"
section for the details).

```
[bltouch]
sensor_pin:
#   Pin connected to the BLTouch sensor pin. Most BLTouch devices
#   require a pullup on the sensor pin (prefix the pin name with "^").
#   This parameter must be provided.
control_pin:
#   Pin connected to the BLTouch control pin. This parameter must be
#   provided.
#pin_move_time: 0.680
#   The amount of time (in seconds) to wait for the BLTouch pin to
#   move up or down. The default is 0.680 seconds.
#stow_on_each_sample: True
#   This determines if Klipper should command the pin to move up
#   between each probe attempt when performing a multiple probe
#   sequence. Read the directions in docs/BLTouch.md before setting
#   this to False. The default is True.
#probe_with_touch_mode: False
#   If this is set to True then Klipper will probe with the device in
#   "touch_mode". The default is False (probing in "pin_down" mode).
#pin_up_reports_not_triggered: True
#   Set if the BLTouch consistently reports the probe in a "not
#   triggered" state after a successful "pin_up" command. This should
#   be True for all genuine BLTouch devices. Read the directions in
#   docs/BLTouch.md before setting this to False. The default is True.
#pin_up_touch_mode_reports_triggered: True
#   Set if the BLTouch consistently reports a "triggered" state after
#   the commands "pin_up" followed by "touch_mode". This should be
#   True for all genuine BLTouch devices. Read the directions in
#   docs/BLTouch.md before setting this to False. The default is True.
#set_output_mode:
#   Request a specific sensor pin output mode on the BLTouch V3.0 (and
#   later). This setting should not be used on other types of probes.
#   Set to "5V" to request a sensor pin output of 5 Volts (only use if
#   the controller board needs 5V mode and is 5V tolerant on its input
#   signal line). Set to "OD" to request the sensor pin output use
#   open drain mode. The default is to not request an output mode.
#x_offset:
#y_offset:
#z_offset:
#speed:
#samples:
#sample_retract_dist:
#samples_result:
#samples_tolerance:
#samples_tolerance_retries:
#   See the "probe" section for information on these parameters.
```

## Additional stepper motors and extruders

### [stepper_z1]

Multi-stepper axes. On a cartesian style printer, the stepper
controlling a given axis may have additional config blocks defining
steppers that should be stepped in concert with the primary stepper.
One may define any number of sections with a numeric suffix starting
at 1 (for example, "stepper_z1", "stepper_z2", etc.).

```
[stepper_z1]
#step_pin:
#dir_pin:
#enable_pin:
#microsteps:
#rotation_distance:
#   See the "stepper" section for the definition of the above parameters.
#endstop_pin:
#   If an endstop_pin is defined for the additional stepper then the
#   stepper will home until the endstop is triggered. Otherwise, the
#   stepper will home until the endstop on the primary stepper for the
#   axis is triggered.
```

### [extruder1]

In a multi-extruder printer add an additional extruder section for
each additional extruder. The additional extruder sections should be
named "extruder1", "extruder2", "extruder3", and so on. See the
"extruder" section for a description of available parameters.

See [sample-multi-extruder.cfg](../config/sample-multi-extruder.cfg)
for an example configuration.

```
[extruder1]
#step_pin:
#dir_pin:
#...
#   See the "extruder" section for available stepper and heater
#   parameters.
#shared_heater:
#   This option is deprecated and should no longer be specified.
```

### [dual_carriage]

Support for cartesian printers with dual carriages on a single
axis. The active carriage is set via the SET_DUAL_CARRIAGE extended
g-code command. The "SET_DUAL_CARRIAGE CARRIAGE=1" command will
activate the carriage defined in this section (CARRIAGE=0 will return
activation to the primary carriage). Dual carriage support is
typically combined with extra extruders - the SET_DUAL_CARRIAGE
command is often called at the same time as the ACTIVATE_EXTRUDER
command. Be sure to park the carriages during deactivation.

See [sample-idex.cfg](../config/sample-idex.cfg) for an example
configuration.

```
[dual_carriage]
axis:
#   The axis this extra carriage is on (either x or y). This parameter
#   must be provided.
#step_pin:
#dir_pin:
#enable_pin:
#microsteps:
#rotation_distance:
#endstop_pin:
#position_endstop:
#position_min:
#position_max:
#   See the "stepper" section for the definition of the above parameters.
```

### [extruder_stepper]

Support for additional steppers synchronized to the movement of an
extruder (one may define any number of sections with an
"extruder_stepper" prefix).

See the [command reference](G-Codes.md#extruder) for more information.

```
[extruder_stepper my_extra_stepper]
#extruder: extruder
#   The extruder this stepper is synchronized to. If this is set to an
#   empty string then the stepper will not be synchronized to an
#   extruder. The default is "extruder".
#step_pin:
#dir_pin:
#enable_pin:
#microsteps:
#rotation_distance:
#   See the "stepper" section for the definition of the above
#   parameters.
```

### [manual_stepper]

Manual steppers (one may define any number of sections with a
"manual_stepper" prefix). These are steppers that are controlled by
the MANUAL_STEPPER g-code command. For example: "MANUAL_STEPPER
STEPPER=my_stepper MOVE=10 SPEED=5". See
[G-Codes](G-Codes.md#manual_stepper) file for a description of the
MANUAL_STEPPER command. The steppers are not connected to the normal
printer kinematics.

```
[manual_stepper my_stepper]
#step_pin:
#dir_pin:
#enable_pin:
#microsteps:
#rotation_distance:
#   See the "stepper" section for a description of these parameters.
#velocity:
#   Set the default velocity (in mm/s) for the stepper. This value
#   will be used if a MANUAL_STEPPER command does not specify a SPEED
#   parameter. The default is 5mm/s.
#accel:
#   Set the default acceleration (in mm/s^2) for the stepper. An
#   acceleration of zero will result in no acceleration. This value
#   will be used if a MANUAL_STEPPER command does not specify an ACCEL
#   parameter. The default is zero.
#endstop_pin:
#   Endstop switch detection pin. If specified, then one may perform
#   "homing moves" by adding a STOP_ON_ENDSTOP parameter to
#   MANUAL_STEPPER movement commands.
```

<<<<<<< HEAD
## [mixingextruder]

A mixing printhead which has <n>in-1out mixing nozzle. When specified
16 virtual mixingextruders are created ("mixingextruder",
"mixingextruder1", ... "mixingextruder15"). They can be activated like
the standard extruders with "ACTIVATE_EXTRUDER EXTRUDER=mixingextruder" and
"MIXING_STATUS EXTRUDER=mixingextruder" provides some statistics.
When activated additional g-code are available. See
[G-Codes](G-Codes.md#mixing-commands) for
a detailed description of the additional commands.

```
[mixingextruder]
#extruders:
#   Which extruders feed into the hotend/nozzle. provide a comma
#   separated list, eg. "extruder,extruder1,extruder2".
#   This configuration is required.
```

# Custom heaters and sensors
=======
## Custom heaters and sensors
>>>>>>> 7ce409d7

### [verify_heater]

Heater and temperature sensor verification. Heater verification is
automatically enabled for each heater that is configured on the
printer. Use verify_heater sections to change the default settings.

```
[verify_heater heater_config_name]
#max_error: 120
#   The maximum "cumulative temperature error" before raising an
#   error. Smaller values result in stricter checking and larger
#   values allow for more time before an error is reported.
#   Specifically, the temperature is inspected once a second and if it
#   is close to the target temperature then an internal "error
#   counter" is reset; otherwise, if the temperature is below the
#   target range then the counter is increased by the amount the
#   reported temperature differs from that range. Should the counter
#   exceed this "max_error" then an error is raised. The default is
#   120.
#check_gain_time:
#   This controls heater verification during initial heating. Smaller
#   values result in stricter checking and larger values allow for
#   more time before an error is reported. Specifically, during
#   initial heating, as long as the heater increases in temperature
#   within this time frame (specified in seconds) then the internal
#   "error counter" is reset. The default is 20 seconds for extruders
#   and 60 seconds for heater_bed.
#hysteresis: 5
#   The maximum temperature difference (in Celsius) to a target
#   temperature that is considered in range of the target. This
#   controls the max_error range check. It is rare to customize this
#   value. The default is 5.
#heating_gain: 2
#   The minimum temperature (in Celsius) that the heater must increase
#   by during the check_gain_time check. It is rare to customize this
#   value. The default is 2.
```

### [homing_heaters]

Tool to disable heaters when homing or probing an axis.

```
[homing_heaters]
#steppers:
#   A comma separated list of steppers that should cause heaters to be
#   disabled. The default is to disable heaters for any homing/probing
#   move.
#   Typical example: stepper_z
#heaters:
#   A comma separated list of heaters to disable during homing/probing
#   moves. The default is to disable all heaters.
#   Typical example: extruder, heater_bed
```

### [thermistor]

Custom thermistors (one may define any number of sections with a
"thermistor" prefix). A custom thermistor may be used in the
sensor_type field of a heater config section. (For example, if one
defines a "[thermistor my_thermistor]" section then one may use a
"sensor_type: my_thermistor" when defining a heater.) Be sure to place
the thermistor section in the config file above its first use in a
heater section.

```
[thermistor my_thermistor]
#temperature1:
#resistance1:
#temperature2:
#resistance2:
#temperature3:
#resistance3:
#   Three resistance measurements (in Ohms) at the given temperatures
#   (in Celsius). The three measurements will be used to calculate the
#   Steinhart-Hart coefficients for the thermistor. These parameters
#   must be provided when using Steinhart-Hart to define the
#   thermistor.
#beta:
#   Alternatively, one may define temperature1, resistance1, and beta
#   to define the thermistor parameters. This parameter must be
#   provided when using "beta" to define the thermistor.
```

### [adc_temperature]

Custom ADC temperature sensors (one may define any number of sections
with an "adc_temperature" prefix). This allows one to define a custom
temperature sensor that measures a voltage on an Analog to Digital
Converter (ADC) pin and uses linear interpolation between a set of
configured temperature/voltage (or temperature/resistance)
measurements to determine the temperature. The resulting sensor can be
used as a sensor_type in a heater section. (For example, if one
defines a "[adc_temperature my_sensor]" section then one may use a
"sensor_type: my_sensor" when defining a heater.) Be sure to place the
sensor section in the config file above its first use in a heater
section.

```
[adc_temperature my_sensor]
#temperature1:
#voltage1:
#temperature2:
#voltage2:
#...
#   A set of temperatures (in Celsius) and voltages (in Volts) to use
#   as reference when converting a temperature. A heater section using
#   this sensor may also specify adc_voltage and voltage_offset
#   parameters to define the ADC voltage (see "Common temperature
#   amplifiers" section for details). At least two measurements must
#   be provided.
#temperature1:
#resistance1:
#temperature2:
#resistance2:
#...
#   Alternatively one may specify a set of temperatures (in Celsius)
#   and resistance (in Ohms) to use as reference when converting a
#   temperature. A heater section using this sensor may also specify a
#   pullup_resistor parameter (see "extruder" section for details). At
#   least two measurements must be provided.
```

### [heater_generic]

Generic heaters (one may define any number of sections with a
"heater_generic" prefix). These heaters behave similarly to standard
heaters (extruders, heated beds). Use the SET_HEATER_TEMPERATURE
command (see [G-Codes](G-Codes.md#heaters) for details) to set the
target temperature.

```
[heater_generic my_generic_heater]
#gcode_id:
#   The id to use when reporting the temperature in the M105 command.
#   This parameter must be provided.
#heater_pin:
#max_power:
#sensor_type:
#sensor_pin:
#smooth_time:
#control:
#pid_Kp:
#pid_Ki:
#pid_Kd:
#pwm_cycle_time:
#min_temp:
#max_temp:
#   See the "extruder" section for the definition of the above
#   parameters.
```

### [temperature_sensor]

Generic temperature sensors. One can define any number of additional
temperature sensors that are reported via the M105 command.

```
[temperature_sensor my_sensor]
#sensor_type:
#sensor_pin:
#min_temp:
#max_temp:
#   See the "extruder" section for the definition of the above
#   parameters.
#gcode_id:
#   See the "heater_generic" section for the definition of this
#   parameter.
```

## Temperature sensors

Klipper includes definitions for many types of temperature sensors.
These sensors may be used in any config section that requires a
temperature sensor (such as an `[extruder]` or `[heated_bed]`
section).

### Common thermistors

Common thermistors. The following parameters are available in heater
sections that use one of these sensors.

```
sensor_type:
#   One of "EPCOS 100K B57560G104F", "ATC Semitec 104GT-2",
#   "ATC Semitec 104NT-4-R025H42G", "Generic 3950",
#   "Honeywell 100K 135-104LAG-J01", "NTC 100K MGB18-104F39050L32",
#   "SliceEngineering 450", or "TDK NTCG104LH104JT1"
sensor_pin:
#   Analog input pin connected to the thermistor. This parameter must
#   be provided.
#pullup_resistor: 4700
#   The resistance (in ohms) of the pullup attached to the thermistor.
#   The default is 4700 ohms.
#inline_resistor: 0
#   The resistance (in ohms) of an extra (not heat varying) resistor
#   that is placed inline with the thermistor. It is rare to set this.
#   The default is 0 ohms.
```

### Common temperature amplifiers

Common temperature amplifiers. The following parameters are available
in heater sections that use one of these sensors.

```
sensor_type:
#   One of "PT100 INA826", "AD595", "AD597", "AD8494", "AD8495",
#   "AD8496", or "AD8497".
sensor_pin:
#   Analog input pin connected to the sensor. This parameter must be
#   provided.
#adc_voltage: 5.0
#   The ADC comparison voltage (in Volts). The default is 5 volts.
#voltage_offset: 0
#   The ADC voltage offset (in Volts). The default is 0.
```

### Directly connected PT1000 sensor

Directly connected PT1000 sensor. The following parameters are
available in heater sections that use one of these sensors.

```
sensor_type: PT1000
sensor_pin:
#   Analog input pin connected to the sensor. This parameter must be
#   provided.
#pullup_resistor: 4700
#   The resistance (in ohms) of the pullup attached to the sensor. The
#   default is 4700 ohms.
```

### MAXxxxxx temperature sensors

MAXxxxxx serial peripheral interface (SPI) temperature based
sensors. The following parameters are available in heater sections
that use one of these sensor types.

```
sensor_type:
#   One of "MAX6675", "MAX31855", "MAX31856", or "MAX31865".
sensor_pin:
#   The chip select line for the sensor chip. This parameter must be
#   provided.
#spi_speed: 4000000
#   The SPI speed (in hz) to use when communicating with the chip.
#   The default is 4000000.
#spi_bus:
#spi_software_sclk_pin:
#spi_software_mosi_pin:
#spi_software_miso_pin:
#   See the "common SPI settings" section for a description of the
#   above parameters.
#tc_type: K
#tc_use_50Hz_filter: False
#tc_averaging_count: 1
#   The above parameters control the sensor parameters of MAX31856
#   chips. The defaults for each parameter are next to the parameter
#   name in the above list.
#rtd_nominal_r: 100
#rtd_reference_r: 430
#rtd_num_of_wires: 2
#rtd_use_50Hz_filter: False
#   The above parameters control the sensor parameters of MAX31865
#   chips. The defaults for each parameter are next to the parameter
#   name in the above list.
```

### BMP280/BME280/BME680 temperature sensor

BMP280/BME280/BME680 two wire interface (I2C) environmental sensors.
Note that these sensors are not intended for use with extruders and
heater beds, but rather for monitoring ambient temperature (C),
pressure (hPa), relative humidity and in case of the BME680 gas level.
See [sample-macros.cfg](../config/sample-macros.cfg) for a gcode_macro
that may be used to report pressure and humidity in addition to
temperature.

```
sensor_type: BME280
#i2c_address:
#   Default is 118 (0x76). Some BME280 sensors have an address of 119
#   (0x77).
#i2c_mcu:
#i2c_bus:
#i2c_speed:
#   See the "common I2C settings" section for a description of the
#   above parameters.
```

### HTU21D sensor

HTU21D family two wire interface (I2C) environmental sensor. Note that
this sensor is not intended for use with extruders and heater beds,
but rather for monitoring ambient temperature (C) and relative
humidity. See [sample-macros.cfg](../config/sample-macros.cfg) for a
gcode_macro that may be used to report humidity in addition to
temperature.

```
sensor_type:
#   Must be "HTU21D" , "SI7013", "SI7020", "SI7021" or "SHT21"
#i2c_address:
#   Default is 64 (0x40).
#i2c_mcu:
#i2c_bus:
#i2c_speed:
#   See the "common I2C settings" section for a description of the
#   above parameters.
#htu21d_hold_master:
#   If the sensor can hold the I2C buf while reading. If True no other
#   bus communication can be performed while reading is in progress.
#   Default is False.
#htu21d_resolution:
#   The resolution of temperature and humidity reading.
#   Valid values are:
#    'TEMP14_HUM12' -> 14bit for Temp and 12bit for humidity
#    'TEMP13_HUM10' -> 13bit for Temp and 10bit for humidity
#    'TEMP12_HUM08' -> 12bit for Temp and 08bit for humidity
#    'TEMP11_HUM11' -> 11bit for Temp and 11bit for humidity
#   Default is: "TEMP11_HUM11"
#htu21d_report_time:
#   Interval in seconds between readings. Default is 30
```

### LM75 temperature sensor

LM75/LM75A two wire (I2C) connected temperature sensors. These sensors
have a range of -55~125 C, so are usable for e.g. chamber temperature
monitoring. They can also function as simple fan/heater controllers.

```
sensor_type: LM75
#i2c_address:
#   Default is 72 (0x48). Normal range is 72-79 (0x48-0x4F) and the 3
#   low bits of the address are configured via pins on the chip
#   (usually with jumpers or hard wired).
#i2c_mcu:
#i2c_bus:
#i2c_speed:
#   See the "common I2C settings" section for a description of the
#   above parameters.
#lm75_report_time:
#   Interval in seconds between readings. Default is 0.8, with minimum
#   0.5.
```

### Builtin micro-controller temperature sensor

The atsam, atsamd, and stm32 micro-controllers contain an internal
temperature sensor. One can use the "temperature_mcu" sensor to
monitor these temperatures.

```
sensor_type: temperature_mcu
#sensor_mcu: mcu
#   The micro-controller to read from. The default is "mcu".
#sensor_temperature1:
#sensor_adc1:
#   Specify the above two parameters (a temperature in Celsius and an
#   ADC value as a float between 0.0 and 1.0) to calibrate the
#   micro-controller temperature. This may improve the reported
#   temperature accuracy on some chips. A typical way to obtain this
#   calibration information is to completely remove power from the
#   printer for a few hours (to ensure it is at the ambient
#   temperature), then power it up and use the QUERY_ADC command to
#   obtain an ADC measurement. Use some other temperature sensor on
#   the printer to find the corresponding ambient temperature. The
#   default is to use the factory calibration data on the
#   micro-controller (if applicable) or the nominal values from the
#   micro-controller specification.
#sensor_temperature2:
#sensor_adc2:
#   If sensor_temperature1/sensor_adc1 is specified then one may also
#   specify sensor_temperature2/sensor_adc2 calibration data. Doing so
#   may provide calibrated "temperature slope" information. The
#   default is to use the factory calibration data on the
#   micro-controller (if applicable) or the nominal values from the
#   micro-controller specification.
```

### Host temperature sensor

Temperature from the machine (eg Raspberry Pi) running the host software.

```
sensor_type: temperature_host
#sensor_path:
#   The path to temperature system file. The default is
#   "/sys/class/thermal/thermal_zone0/temp" which is the temperature
#   system file on a Raspberry Pi computer.
```

### DS18B20 temperature sensor

DS18B20 is a 1-wire (w1) digital temperature sensor. Note that this sensor is not intended for use with extruders and heater beds, but rather for monitoring ambient temperature (C). These sensors have range up to 125 C, so are usable for e.g. chamber temperature monitoring. They can also function as simple fan/heater controllers. DS18B20 sensors are only supported on the "host mcu", e.g. the Raspberry Pi. The w1-gpio Linux kernel module must be installed.

```
sensor_type: DS18B20
serial_no:
#   Each 1-wire device has a unique serial number used to identify the device,
#   usually in the format 28-031674b175ff. This parameter must be provided.
#   Attached 1-wire devices can be listed using the following Linux command:
#   ls /sys/bus/w1/devices/
#ds18_report_time:
#   Interval in seconds between readings. Default is 3.0, with a minimum of 1.0
#sensor_mcu:
#   The micro-controller to read from. Must be the host_mcu
```

## Fans

### [fan]

Print cooling fan.

```
[fan]
pin:
#   Output pin controlling the fan. This parameter must be provided.
#max_power: 1.0
#   The maximum power (expressed as a value from 0.0 to 1.0) that the
#   pin may be set to. The value 1.0 allows the pin to be set fully
#   enabled for extended periods, while a value of 0.5 would allow the
#   pin to be enabled for no more than half the time. This setting may
#   be used to limit the total power output (over extended periods) to
#   the fan. If this value is less than 1.0 then fan speed requests
#   will be scaled between zero and max_power (for example, if
#   max_power is .9 and a fan speed of 80% is requested then the fan
#   power will be set to 72%). The default is 1.0.
#shutdown_speed: 0
#   The desired fan speed (expressed as a value from 0.0 to 1.0) if
#   the micro-controller software enters an error state. The default
#   is 0.
#cycle_time: 0.010
#   The amount of time (in seconds) for each PWM power cycle to the
#   fan. It is recommended this be 10 milliseconds or greater when
#   using software based PWM. The default is 0.010 seconds.
#hardware_pwm: False
#   Enable this to use hardware PWM instead of software PWM. Most fans
#   do not work well with hardware PWM, so it is not recommended to
#   enable this unless there is an electrical requirement to switch at
#   very high speeds. When using hardware PWM the actual cycle time is
#   constrained by the implementation and may be significantly
#   different than the requested cycle_time. The default is False.
#kick_start_time: 0.100
#   Time (in seconds) to run the fan at full speed when either first
#   enabling or increasing it by more than 50% (helps get the fan
#   spinning). The default is 0.100 seconds.
#off_below: 0.0
#   The minimum input speed which will power the fan (expressed as a
#   value from 0.0 to 1.0). When a speed lower than off_below is
#   requested the fan will instead be turned off. This setting may be
#   used to prevent fan stalls and to ensure kick starts are
#   effective. The default is 0.0.
#
#   This setting should be recalibrated whenever max_power is adjusted.
#   To calibrate this setting, start with off_below set to 0.0 and the
#   fan spinning. Gradually lower the fan speed to determine the lowest
#   input speed which reliably drives the fan without stalls. Set
#   off_below to the duty cycle corresponding to this value (for
#   example, 12% -> 0.12) or slightly higher.
#tachometer_pin:
#   Tachometer input pin for monitoring fan speed. A pullup is generally
#   required. This parameter is optional.
#tachometer_ppr: 2
#   When tachometer_pin is specified, this is the number of pulses per
#   revolution of the tachometer signal. For a BLDC fan this is
#   normally half the number of poles. The default is 2.
#tachometer_poll_interval: 0.0015
#   When tachometer_pin is specified, this is the polling period of the
#   tachometer pin, in seconds. The default is 0.0015, which is fast
#   enough for fans below 10000 RPM at 2 PPR. This must be smaller than
#   30/(tachometer_ppr*rpm), with some margin, where rpm is the
#   maximum speed (in RPM) of the fan.
```

### [heater_fan]

Heater cooling fans (one may define any number of sections with a
"heater_fan" prefix). A "heater fan" is a fan that will be enabled
whenever its associated heater is active. By default, a heater_fan has
a shutdown_speed equal to max_power.

```
[heater_fan my_nozzle_fan]
#pin:
#max_power:
#shutdown_speed:
#cycle_time:
#hardware_pwm:
#kick_start_time:
#off_below:
#tachometer_pin:
#tachometer_ppr:
#tachometer_poll_interval:
#   See the "fan" section for a description of the above parameters.
#heater: extruder
#   Name of the config section defining the heater that this fan is
#   associated with. If a comma separated list of heater names is
#   provided here, then the fan will be enabled when any of the given
#   heaters are enabled. The default is "extruder".
#heater_temp: 50.0
#   A temperature (in Celsius) that the heater must drop below before
#   the fan is disabled. The default is 50 Celsius.
#fan_speed: 1.0
#   The fan speed (expressed as a value from 0.0 to 1.0) that the fan
#   will be set to when its associated heater is enabled. The default
#   is 1.0
```

### [controller_fan]

Controller cooling fan (one may define any number of sections with a
"controller_fan" prefix). A "controller fan" is a fan that will be
enabled whenever its associated heater or its associated stepper
driver is active. The fan will stop whenever an idle_timeout is
reached to ensure no overheating will occur after deactivating a
watched component.

```
[controller_fan my_controller_fan]
#pin:
#max_power:
#shutdown_speed:
#cycle_time:
#hardware_pwm:
#kick_start_time:
#off_below:
#tachometer_pin:
#tachometer_ppr:
#tachometer_poll_interval:
#   See the "fan" section for a description of the above parameters.
#fan_speed: 1.0
#   The fan speed (expressed as a value from 0.0 to 1.0) that the fan
#   will be set to when a heater or stepper driver is active.
#   The default is 1.0
#idle_timeout:
#   The amount of time (in seconds) after a stepper driver or heater
#   was active and the fan should be kept running. The default
#   is 30 seconds.
#idle_speed:
#   The fan speed (expressed as a value from 0.0 to 1.0) that the fan
#   will be set to when a heater or stepper driver was active and
#   before the idle_timeout is reached. The default is fan_speed.
#heater:
#stepper:
#   Name of the config section defining the heater/stepper that this fan
#   is associated with. If a comma separated list of heater/stepper names
#   is provided here, then the fan will be enabled when any of the given
#   heaters/steppers are enabled. The default heater is "extruder", the
#   default stepper is all of them.
```

### [temperature_fan]

Temperature-triggered cooling fans (one may define any number of
sections with a "temperature_fan" prefix). A "temperature fan" is a
fan that will be enabled whenever its associated sensor is above a set
temperature. By default, a temperature_fan has a shutdown_speed equal
to max_power.

See the [command reference](G-Codes.md#temperature_fan) for additional
information.

```
[temperature_fan my_temp_fan]
#pin:
#max_power:
#shutdown_speed:
#cycle_time:
#hardware_pwm:
#kick_start_time:
#off_below:
#tachometer_pin:
#tachometer_ppr:
#tachometer_poll_interval:
#   See the "fan" section for a description of the above parameters.
#sensor_type:
#sensor_pin:
#control:
#pid_Kp:
#pid_Ki:
#pid_Kd:
#pid_deriv_time:
#max_delta:
#min_temp:
#max_temp:
#   See the "extruder" section for a description of the above parameters.
#target_temp: 40.0
#   A temperature (in Celsius) that will be the target temperature.
#   The default is 40 degrees.
#max_speed: 1.0
#   The fan speed (expressed as a value from 0.0 to 1.0) that the fan
#   will be set to when the sensor temperature exceeds the set value.
#   The default is 1.0.
#min_speed: 0.3
#   The minimum fan speed (expressed as a value from 0.0 to 1.0) that
#   the fan will be set to for PID temperature fans.
#   The default is 0.3.
#gcode_id:
#   If set, the temperature will be reported in M105 queries using the
#   given id. The default is to not report the temperature via M105.
```

### [fan_generic]

Manually controlled fan (one may define any number of sections with a
"fan_generic" prefix). The speed of a manually controlled fan is set
with the SET_FAN_SPEED [gcode command](G-Codes.md#fan_generic).

```
[fan_generic extruder_partfan]
#pin:
#max_power:
#shutdown_speed:
#cycle_time:
#hardware_pwm:
#kick_start_time:
#off_below:
#tachometer_pin:
#tachometer_ppr:
#tachometer_poll_interval:
#   See the "fan" section for a description of the above parameters.
```

## Additional servos, LEDs, buttons, and other pins

### [servo]

Servos (one may define any number of sections with a "servo"
prefix). The servos may be controlled using the SET_SERVO
[g-code command](G-Codes.md#servo). For example: SET_SERVO
SERVO=my_servo ANGLE=180

```
[servo my_servo]
pin:
#   PWM output pin controlling the servo. This parameter must be
#   provided.
#maximum_servo_angle: 180
#   The maximum angle (in degrees) that this servo can be set to. The
#   default is 180 degrees.
#minimum_pulse_width: 0.001
#   The minimum pulse width time (in seconds). This should correspond
#   with an angle of 0 degrees. The default is 0.001 seconds.
#maximum_pulse_width: 0.002
#   The maximum pulse width time (in seconds). This should correspond
#   with an angle of maximum_servo_angle. The default is 0.002
#   seconds.
#initial_angle:
#   Initial angle (in degrees) to set the servo to. The default is to
#   not send any signal at startup.
#initial_pulse_width:
#   Initial pulse width time (in seconds) to set the servo to. (This
#   is only valid if initial_angle is not set.) The default is to not
#   send any signal at startup.
```

### [neopixel]

Neopixel (aka WS2812) LED support (one may define any number of
sections with a "neopixel" prefix). One may set the LED color via
"SET_LED LED=my_neopixel RED=0.1 GREEN=0.1 BLUE=0.1" type extended
[g-code commands](G-Codes.md#neopixel).

```
[neopixel my_neopixel]
pin:
#   The pin connected to the neopixel. This parameter must be
#   provided.
#chain_count:
#   The number of Neopixel chips that are "daisy chained" to the
#   provided pin. The default is 1 (which indicates only a single
#   Neopixel is connected to the pin).
#color_order: GRB
#   Set the pixel order required by the LED hardware. Options are GRB,
#   RGB, BRG, GRBW, or RGBW. The default is GRB.
#initial_RED: 0.0
#initial_GREEN: 0.0
#initial_BLUE: 0.0
#initial_WHITE: 0.0
#   Sets the initial LED color of the Neopixel. Each value should be
#   between 0.0 and 1.0. The WHITE option is only available on RGBW
#   LEDs. The default for each color is 0.
```

### [dotstar]

Dotstar (aka APA102) LED support (one may define any number of
sections with a "dotstar" prefix). One may set the LED color via
"SET_LED LED=my_dotstar RED=0.1 GREEN=0.1 BLUE=0.1" type extended
[g-code commands](G-Codes.md#neopixel).

```
[dotstar my_dotstar]
data_pin:
#   The pin connected to the data line of the dotstar. This parameter
#   must be provided.
clock_pin:
#   The pin connected to the clock line of the dotstar. This parameter
#   must be provided.
#chain_count:
#initial_RED: 0.0
#initial_GREEN: 0.0
#initial_BLUE: 0.0
#   See the "neopixel" section for information on these parameters.
```

### [PCA9533]

PCA9533 LED support. The PCA9533 is used on the mightyboard.

```
[pca9533 my_pca9533]
#i2c_address: 98
#   The i2c address that the chip is using on the i2c bus. Use 98 for
#   the PCA9533/1, 99 for the PCA9533/2. The default is 98.
#i2c_mcu:
#i2c_bus:
#i2c_speed:
#   See the "common I2C settings" section for a description of the
#   above parameters.
#initial_RED: 0
#initial_GREEN: 0
#initial_BLUE: 0
#initial_WHITE: 0
#   The PCA9533 only supports 1 or 0. The default is 0. On the
#   mightyboard, the white led is not populated.
#   Use GCODE to modify led values after startup.
#   set_led led=my_pca9533 red=1 green=1 blue=1
```

### [gcode_button]

Execute gcode when a button is pressed or released (or when a pin
changes state). You can check the state of the button by using
`QUERY_BUTTON button=my_gcode_button`.

```
[gcode_button my_gcode_button]
pin:
#   The pin on which the button is connected. This parameter must be
#   provided.
#analog_range:
#   Two comma separated resistances (in Ohms) specifying the minimum
#   and maximum resistance range for the button. If analog_range is
#   provided then the pin must be an analog capable pin. The default
#   is to use digital gpio for the button.
#analog_pullup_resistor:
#   The pullup resistance (in Ohms) when analog_range is specified.
#   The default is 4700 ohms.
#press_gcode:
#   A list of G-Code commands to execute when the button is pressed.
#   G-Code templates are supported. This parameter must be provided.
#release_gcode:
#   A list of G-Code commands to execute when the button is released.
#   G-Code templates are supported. The default is to not run any
#   commands on a button release.
```

### [output_pin]

Run-time configurable output pins (one may define any number of
sections with an "output_pin" prefix). Pins configured here will be
setup as output pins and one may modify them at run-time using
"SET_PIN PIN=my_pin VALUE=.1" type extended
[g-code commands](G-Codes.md#output_pin).

```
[output_pin my_pin]
pin:
#   The pin to configure as an output. This parameter must be
#   provided.
#pwm: False
#   Set if the output pin should be capable of pulse-width-modulation.
#   If this is true, the value fields should be between 0 and 1; if it
#   is false the value fields should be either 0 or 1. The default is
#   False.
#static_value:
#   If this is set, then the pin is assigned to this value at startup
#   and the pin can not be changed during runtime. A static pin uses
#   slightly less ram in the micro-controller. The default is to use
#   runtime configuration of pins.
#value:
#   The value to initially set the pin to during MCU configuration.
#   The default is 0 (for low voltage).
#shutdown_value:
#   The value to set the pin to on an MCU shutdown event. The default
#   is 0 (for low voltage).
#maximum_mcu_duration:
#   The maximum duration a non-shutdown value may be driven by the MCU
#   without an acknowledge from the host.
#   If host can not keep up with an update, the MCU will shutdown
#   and set all pins to their respective shutdown values.
#   Default: 0 (disabled)
#   Usual values are around 5 seconds.
#cycle_time: 0.100
#   The amount of time (in seconds) per PWM cycle. It is recommended
#   this be 10 milliseconds or greater when using software based PWM.
#   The default is 0.100 seconds for pwm pins.
#hardware_pwm: False
#   Enable this to use hardware PWM instead of software PWM. When
#   using hardware PWM the actual cycle time is constrained by the
#   implementation and may be significantly different than the
#   requested cycle_time. The default is False.
#scale:
#   This parameter can be used to alter how the 'value' and
#   'shutdown_value' parameters are interpreted for pwm pins. If
#   provided, then the 'value' parameter should be between 0.0 and
#   'scale'. This may be useful when configuring a PWM pin that
#   controls a stepper voltage reference. The 'scale' can be set to
#   the equivalent stepper amperage if the PWM were fully enabled, and
#   then the 'value' parameter can be specified using the desired
#   amperage for the stepper. The default is to not scale the 'value'
#   parameter.
```

### [static_digital_output]

Statically configured digital output pins (one may define any number
of sections with a "static_digital_output" prefix). Pins configured
here will be setup as a GPIO output during MCU configuration. They can
not be changed at run-time.

```
[static_digital_output my_output_pins]
pins:
#   A comma separated list of pins to be set as GPIO output pins. The
#   pin will be set to a high level unless the pin name is prefaced
#   with "!". This parameter must be provided.
```

### [multi_pin]

Multiple pin outputs (one may define any number of sections with a
"multi_pin" prefix). A multi_pin output creates an internal pin alias
that can modify multiple output pins each time the alias pin is
set. For example, one could define a "[multi_pin my_fan]" object
containing two pins and then set "pin=multi_pin:my_fan" in the "[fan]"
section - on each fan change both output pins would be updated. These
aliases may not be used with stepper motor pins.

```
[multi_pin my_multi_pin]
pins:
#   A comma separated list of pins associated with this alias. This
#   parameter must be provided.
```

## TMC stepper driver configuration

Configuration of Trinamic stepper motor drivers in UART/SPI mode.
Additional information is in the [TMC Drivers guide](TMC_Drivers.md)
and in the [command reference](G-Codes.md#tmcxxxx).

### [tmc2130]

Configure a TMC2130 stepper motor driver via SPI bus. To use this
feature, define a config section with a "tmc2130" prefix followed by
the name of the corresponding stepper config section (for example,
"[tmc2130 stepper_x]").

```
[tmc2130 stepper_x]
cs_pin:
#   The pin corresponding to the TMC2130 chip select line. This pin
#   will be set to low at the start of SPI messages and raised to high
#   after the message completes. This parameter must be provided.
#spi_speed:
#spi_bus:
#spi_software_sclk_pin:
#spi_software_mosi_pin:
#spi_software_miso_pin:
#   See the "common SPI settings" section for a description of the
#   above parameters.
#chain_position:
#chain_length:
#   These parameters configure an SPI daisy chain. The two parameters
#   define the stepper position in the chain and the total chain length.
#   Position 1 corresponds to the stepper that connects to the MOSI signal.
#   The default is to not use an SPI daisy chain.
#interpolate: True
#   If true, enable step interpolation (the driver will internally
#   step at a rate of 256 micro-steps). This interpolation does
#   introduce a small systemic positional deviation - see
#   TMC_Drivers.md for details. The default is True.
run_current:
#   The amount of current (in amps RMS) to configure the driver to use
#   during stepper movement. This parameter must be provided.
#hold_current:
#   The amount of current (in amps RMS) to configure the driver to use
#   when the stepper is not moving. Setting a hold_current is not
#   recommended (see TMC_Drivers.md for details). The default is to
#   not reduce the current.
#sense_resistor: 0.110
#   The resistance (in ohms) of the motor sense resistor. The default
#   is 0.110 ohms.
#stealthchop_threshold: 0
#   The velocity (in mm/s) to set the "stealthChop" threshold to. When
#   set, "stealthChop" mode will be enabled if the stepper motor
#   velocity is below this value. The default is 0, which disables
#   "stealthChop" mode.
#driver_IHOLDDELAY: 8
#driver_TPOWERDOWN: 0
#driver_TBL: 1
#driver_TOFF: 4
#driver_HEND: 7
#driver_HSTRT: 0
#driver_PWM_AUTOSCALE: True
#driver_PWM_FREQ: 1
#driver_PWM_GRAD: 4
#driver_PWM_AMPL: 128
#driver_SGT: 0
#   Set the given register during the configuration of the TMC2130
#   chip. This may be used to set custom motor parameters. The
#   defaults for each parameter are next to the parameter name in the
#   above list.
#diag0_pin:
#diag1_pin:
#   The micro-controller pin attached to one of the DIAG lines of the
#   TMC2130 chip. Only a single diag pin should be specified. The pin
#   is "active low" and is thus normally prefaced with "^!". Setting
#   this creates a "tmc2130_stepper_x:virtual_endstop" virtual pin
#   which may be used as the stepper's endstop_pin. Doing this enables
#   "sensorless homing". (Be sure to also set driver_SGT to an
#   appropriate sensitivity value.) The default is to not enable
#   sensorless homing.
```

### [tmc2208]

Configure a TMC2208 (or TMC2224) stepper motor driver via single wire
UART. To use this feature, define a config section with a "tmc2208"
prefix followed by the name of the corresponding stepper config
section (for example, "[tmc2208 stepper_x]").

```
[tmc2208 stepper_x]
uart_pin:
#   The pin connected to the TMC2208 PDN_UART line. This parameter
#   must be provided.
#tx_pin:
#   If using separate receive and transmit lines to communicate with
#   the driver then set uart_pin to the receive pin and tx_pin to the
#   transmit pin. The default is to use uart_pin for both reading and
#   writing.
#select_pins:
#   A comma separated list of pins to set prior to accessing the
#   tmc2208 UART. This may be useful for configuring an analog mux for
#   UART communication. The default is to not configure any pins.
#interpolate: True
#   If true, enable step interpolation (the driver will internally
#   step at a rate of 256 micro-steps). This interpolation does
#   introduce a small systemic positional deviation - see
#   TMC_Drivers.md for details. The default is True.
run_current:
#   The amount of current (in amps RMS) to configure the driver to use
#   during stepper movement. This parameter must be provided.
#hold_current:
#   The amount of current (in amps RMS) to configure the driver to use
#   when the stepper is not moving. Setting a hold_current is not
#   recommended (see TMC_Drivers.md for details). The default is to
#   not reduce the current.
#sense_resistor: 0.110
#   The resistance (in ohms) of the motor sense resistor. The default
#   is 0.110 ohms.
#stealthchop_threshold: 0
#   The velocity (in mm/s) to set the "stealthChop" threshold to. When
#   set, "stealthChop" mode will be enabled if the stepper motor
#   velocity is below this value. The default is 0, which disables
#   "stealthChop" mode.
#driver_IHOLDDELAY: 8
#driver_TPOWERDOWN: 20
#driver_TBL: 2
#driver_TOFF: 3
#driver_HEND: 0
#driver_HSTRT: 5
#driver_PWM_AUTOGRAD: True
#driver_PWM_AUTOSCALE: True
#driver_PWM_LIM: 12
#driver_PWM_REG: 8
#driver_PWM_FREQ: 1
#driver_PWM_GRAD: 14
#driver_PWM_OFS: 36
#   Set the given register during the configuration of the TMC2208
#   chip. This may be used to set custom motor parameters. The
#   defaults for each parameter are next to the parameter name in the
#   above list.
```

### [tmc2209]

Configure a TMC2209 stepper motor driver via single wire UART. To use
this feature, define a config section with a "tmc2209" prefix followed
by the name of the corresponding stepper config section (for example,
"[tmc2209 stepper_x]").

```
[tmc2209 stepper_x]
uart_pin:
#tx_pin:
#select_pins:
#interpolate: True
run_current:
#hold_current:
#sense_resistor: 0.110
#stealthchop_threshold: 0
#   See the "tmc2208" section for the definition of these parameters.
#uart_address:
#   The address of the TMC2209 chip for UART messages (an integer
#   between 0 and 3). This is typically used when multiple TMC2209
#   chips are connected to the same UART pin. The default is zero.
#driver_IHOLDDELAY: 8
#driver_TPOWERDOWN: 20
#driver_TBL: 2
#driver_TOFF: 3
#driver_HEND: 0
#driver_HSTRT: 5
#driver_PWM_AUTOGRAD: True
#driver_PWM_AUTOSCALE: True
#driver_PWM_LIM: 12
#driver_PWM_REG: 8
#driver_PWM_FREQ: 1
#driver_PWM_GRAD: 14
#driver_PWM_OFS: 36
#driver_SGTHRS: 0
#   Set the given register during the configuration of the TMC2209
#   chip. This may be used to set custom motor parameters. The
#   defaults for each parameter are next to the parameter name in the
#   above list.
#diag_pin:
#   The micro-controller pin attached to the DIAG line of the TMC2209
#   chip. The pin is normally prefaced with "^" to enable a pullup.
#   Setting this creates a "tmc2209_stepper_x:virtual_endstop" virtual
#   pin which may be used as the stepper's endstop_pin. Doing this
#   enables "sensorless homing". (Be sure to also set driver_SGTHRS to
#   an appropriate sensitivity value.) The default is to not enable
#   sensorless homing.
```

### [tmc2660]

Configure a TMC2660 stepper motor driver via SPI bus. To use this
feature, define a config section with a tmc2660 prefix followed by the
name of the corresponding stepper config section (for example,
"[tmc2660 stepper_x]").

```
[tmc2660 stepper_x]
cs_pin:
#   The pin corresponding to the TMC2660 chip select line. This pin
#   will be set to low at the start of SPI messages and set to high
#   after the message transfer completes. This parameter must be
#   provided.
#spi_speed: 4000000
#   SPI bus frequency used to communicate with the TMC2660 stepper
#   driver. The default is 4000000.
#spi_bus:
#spi_software_sclk_pin:
#spi_software_mosi_pin:
#spi_software_miso_pin:
#   See the "common SPI settings" section for a description of the
#   above parameters.
#interpolate: True
#   If true, enable step interpolation (the driver will internally
#   step at a rate of 256 micro-steps). This only works if microsteps
#   is set to 16. Interpolation does introduce a small systemic
#   positional deviation - see TMC_Drivers.md for details. The default
#   is True.
run_current:
#   The amount of current (in amps RMS) used by the driver during
#   stepper movement. This parameter must be provided.
#sense_resistor:
#   The resistance (in ohms) of the motor sense resistor. This
#   parameter must be provided.
#idle_current_percent: 100
#   The percentage of the run_current the stepper driver will be
#   lowered to when the idle timeout expires (you need to set up the
#   timeout using a [idle_timeout] config section). The current will
#   be raised again once the stepper has to move again. Make sure to
#   set this to a high enough value such that the steppers do not lose
#   their position. There is also small delay until the current is
#   raised again, so take this into account when commanding fast moves
#   while the stepper is idling. The default is 100 (no reduction).
#driver_TBL: 2
#driver_RNDTF: 0
#driver_HDEC: 0
#driver_CHM: 0
#driver_HEND: 3
#driver_HSTRT: 3
#driver_TOFF: 4
#driver_SEIMIN: 0
#driver_SEDN: 0
#driver_SEMAX: 0
#driver_SEUP: 0
#driver_SEMIN: 0
#driver_SFILT: 0
#driver_SGT: 0
#driver_SLPH: 0
#driver_SLPL: 0
#driver_DISS2G: 0
#driver_TS2G: 3
#   Set the given parameter during the configuration of the TMC2660
#   chip. This may be used to set custom driver parameters. The
#   defaults for each parameter are next to the parameter name in the
#   list above. See the TMC2660 datasheet about what each parameter
#   does and what the restrictions on parameter combinations are. Be
#   especially aware of the CHOPCONF register, where setting CHM to
#   either zero or one will lead to layout changes (the first bit of
#   HDEC) is interpreted as the MSB of HSTRT in this case).
```

### [tmc5160]

Configure a TMC5160 stepper motor driver via SPI bus. To use this
feature, define a config section with a "tmc5160" prefix followed by
the name of the corresponding stepper config section (for example,
"[tmc5160 stepper_x]").

```
[tmc5160 stepper_x]
cs_pin:
#   The pin corresponding to the TMC5160 chip select line. This pin
#   will be set to low at the start of SPI messages and raised to high
#   after the message completes. This parameter must be provided.
#spi_speed:
#spi_bus:
#spi_software_sclk_pin:
#spi_software_mosi_pin:
#spi_software_miso_pin:
#   See the "common SPI settings" section for a description of the
#   above parameters.
#chain_position:
#chain_length:
#   These parameters configure an SPI daisy chain. The two parameters
#   define the stepper position in the chain and the total chain length.
#   Position 1 corresponds to the stepper that connects to the MOSI signal.
#   The default is to not use an SPI daisy chain.
#interpolate: True
#   If true, enable step interpolation (the driver will internally
#   step at a rate of 256 micro-steps). The default is True.
run_current:
#   The amount of current (in amps RMS) to configure the driver to use
#   during stepper movement. This parameter must be provided.
#hold_current:
#   The amount of current (in amps RMS) to configure the driver to use
#   when the stepper is not moving. Setting a hold_current is not
#   recommended (see TMC_Drivers.md for details). The default is to
#   not reduce the current.
#sense_resistor: 0.075
#   The resistance (in ohms) of the motor sense resistor. The default
#   is 0.075 ohms.
#stealthchop_threshold: 0
#   The velocity (in mm/s) to set the "stealthChop" threshold to. When
#   set, "stealthChop" mode will be enabled if the stepper motor
#   velocity is below this value. The default is 0, which disables
#   "stealthChop" mode.
#driver_IHOLDDELAY: 6
#driver_TPOWERDOWN: 10
#driver_TBL: 2
#driver_TOFF: 3
#driver_HEND: 2
#driver_HSTRT: 5
#driver_FD3: 0
#driver_TPFD: 4
#driver_CHM: 0
#driver_VHIGHFS: 0
#driver_VHIGHCHM: 0
#driver_DISS2G: 0
#driver_DISS2VS: 0
#driver_PWM_AUTOSCALE: True
#driver_PWM_AUTOGRAD: True
#driver_PWM_FREQ: 0
#driver_FREEWHEEL: 0
#driver_PWM_GRAD: 0
#driver_PWM_OFS: 30
#driver_PWM_REG: 4
#driver_PWM_LIM: 12
#driver_SGT: 0
#driver_SEMIN: 0
#driver_SEUP: 0
#driver_SEMAX: 0
#driver_SEDN: 0
#driver_SEIMIN: 0
#driver_SFILT: 0
#   Set the given register during the configuration of the TMC5160
#   chip. This may be used to set custom motor parameters. The
#   defaults for each parameter are next to the parameter name in the
#   above list.
#diag0_pin:
#diag1_pin:
#   The micro-controller pin attached to one of the DIAG lines of the
#   TMC5160 chip. Only a single diag pin should be specified. The pin
#   is "active low" and is thus normally prefaced with "^!". Setting
#   this creates a "tmc5160_stepper_x:virtual_endstop" virtual pin
#   which may be used as the stepper's endstop_pin. Doing this enables
#   "sensorless homing". (Be sure to also set driver_SGT to an
#   appropriate sensitivity value.) The default is to not enable
#   sensorless homing.
```

## Run-time stepper motor current configuration

### [ad5206]

Statically configured AD5206 digipots connected via SPI bus (one may
define any number of sections with an "ad5206" prefix).

```
[ad5206 my_digipot]
enable_pin:
#   The pin corresponding to the AD5206 chip select line. This pin
#   will be set to low at the start of SPI messages and raised to high
#   after the message completes. This parameter must be provided.
#spi_speed:
#spi_bus:
#spi_software_sclk_pin:
#spi_software_mosi_pin:
#spi_software_miso_pin:
#   See the "common SPI settings" section for a description of the
#   above parameters.
#channel_1:
#channel_2:
#channel_3:
#channel_4:
#channel_5:
#channel_6:
#   The value to statically set the given AD5206 channel to. This is
#   typically set to a number between 0.0 and 1.0 with 1.0 being the
#   highest resistance and 0.0 being the lowest resistance. However,
#   the range may be changed with the 'scale' parameter (see below).
#   If a channel is not specified then it is left unconfigured.
#scale:
#   This parameter can be used to alter how the 'channel_x' parameters
#   are interpreted. If provided, then the 'channel_x' parameters
#   should be between 0.0 and 'scale'. This may be useful when the
#   AD5206 is used to set stepper voltage references. The 'scale' can
#   be set to the equivalent stepper amperage if the AD5206 were at
#   its highest resistance, and then the 'channel_x' parameters can be
#   specified using the desired amperage value for the stepper. The
#   default is to not scale the 'channel_x' parameters.
```

### [mcp4451]

Statically configured MCP4451 digipot connected via I2C bus (one may
define any number of sections with an "mcp4451" prefix).

```
[mcp4451 my_digipot]
i2c_address:
#   The i2c address that the chip is using on the i2c bus. This
#   parameter must be provided.
#i2c_mcu:
#i2c_bus:
#i2c_speed:
#   See the "common I2C settings" section for a description of the
#   above parameters.
#wiper_0:
#wiper_1:
#wiper_2:
#wiper_3:
#   The value to statically set the given MCP4451 "wiper" to. This is
#   typically set to a number between 0.0 and 1.0 with 1.0 being the
#   highest resistance and 0.0 being the lowest resistance. However,
#   the range may be changed with the 'scale' parameter (see below).
#   If a wiper is not specified then it is left unconfigured.
#scale:
#   This parameter can be used to alter how the 'wiper_x' parameters
#   are interpreted. If provided, then the 'wiper_x' parameters should
#   be between 0.0 and 'scale'. This may be useful when the MCP4451 is
#   used to set stepper voltage references. The 'scale' can be set to
#   the equivalent stepper amperage if the MCP4451 were at its highest
#   resistance, and then the 'wiper_x' parameters can be specified
#   using the desired amperage value for the stepper. The default is
#   to not scale the 'wiper_x' parameters.
```

### [mcp4728]

Statically configured MCP4728 digital-to-analog converter connected
via I2C bus (one may define any number of sections with an "mcp4728"
prefix).

```
[mcp4728 my_dac]
#i2c_address: 96
#   The i2c address that the chip is using on the i2c bus. The default
#   is 96.
#i2c_mcu:
#i2c_bus:
#i2c_speed:
#   See the "common I2C settings" section for a description of the
#   above parameters.
#channel_a:
#channel_b:
#channel_c:
#channel_d:
#   The value to statically set the given MCP4728 channel to. This is
#   typically set to a number between 0.0 and 1.0 with 1.0 being the
#   highest voltage (2.048V) and 0.0 being the lowest voltage.
#   However, the range may be changed with the 'scale' parameter (see
#   below). If a channel is not specified then it is left
#   unconfigured.
#scale:
#   This parameter can be used to alter how the 'channel_x' parameters
#   are interpreted. If provided, then the 'channel_x' parameters
#   should be between 0.0 and 'scale'. This may be useful when the
#   MCP4728 is used to set stepper voltage references. The 'scale' can
#   be set to the equivalent stepper amperage if the MCP4728 were at
#   its highest voltage (2.048V), and then the 'channel_x' parameters
#   can be specified using the desired amperage value for the
#   stepper. The default is to not scale the 'channel_x' parameters.
```

### [mcp4018]

Statically configured MCP4018 digipot connected via two gpio "bit
banging" pins (one may define any number of sections with an "mcp4018"
prefix).

```
[mcp4018 my_digipot]
scl_pin:
#   The SCL "clock" pin. This parameter must be provided.
sda_pin:
#   The SDA "data" pin. This parameter must be provided.
wiper:
#   The value to statically set the given MCP4018 "wiper" to. This is
#   typically set to a number between 0.0 and 1.0 with 1.0 being the
#   highest resistance and 0.0 being the lowest resistance. However,
#   the range may be changed with the 'scale' parameter (see below).
#   This parameter must be provided.
#scale:
#   This parameter can be used to alter how the 'wiper' parameter is
#   interpreted. If provided, then the 'wiper' parameter should be
#   between 0.0 and 'scale'. This may be useful when the MCP4018 is
#   used to set stepper voltage references. The 'scale' can be set to
#   the equivalent stepper amperage if the MCP4018 is at its highest
#   resistance, and then the 'wiper' parameter can be specified using
#   the desired amperage value for the stepper. The default is to not
#   scale the 'wiper' parameter.
```

## Display support

### [display]

Support for a display attached to the micro-controller.

```
[display]
lcd_type:
#   The type of LCD chip in use. This may be "hd44780", "hd44780_spi",
#   "st7920", "emulated_st7920", "uc1701", "ssd1306", or "sh1106".
#   See the display sections below for information on each type and
#   additional parameters they provide. This parameter must be
#   provided.
#display_group:
#   The name of the display_data group to show on the display. This
#   controls the content of the screen (see the "display_data" section
#   for more information). The default is _default_20x4 for hd44780
#   displays and _default_16x4 for other displays.
#menu_timeout:
#   Timeout for menu. Being inactive this amount of seconds will
#   trigger menu exit or return to root menu when having autorun
#   enabled. The default is 0 seconds (disabled)
#menu_root:
#   Name of the main menu section to show when clicking the encoder
#   on the home screen. The defaults is __main, and this shows the
#   the default menus as defined in klippy/extras/display/menu.cfg
#menu_reverse_navigation:
#   When enabled it will reverse up and down directions for list
#   navigation. The default is False. This parameter is optional.
#encoder_pins:
#   The pins connected to encoder. 2 pins must be provided when using
#   encoder. This parameter must be provided when using menu.
#encoder_steps_per_detent:
#   How many steps the encoder emits per detent ("click"). If the
#   encoder takes two detents to move between entries or moves two
#   entries from one detent, try changing this. Allowed values are 2
#   (half-stepping) or 4 (full-stepping). The default is 4.
#click_pin:
#   The pin connected to 'enter' button or encoder 'click'. This
#   parameter must be provided when using menu. The presence of an
#   'analog_range_click_pin' config parameter turns this parameter
#   from digital to analog.
#back_pin:
#   The pin connected to 'back' button. This parameter is optional,
#   menu can be used without it. The presence of an
#   'analog_range_back_pin' config parameter turns this parameter from
#   digital to analog.
#up_pin:
#   The pin connected to 'up' button. This parameter must be provided
#   when using menu without encoder. The presence of an
#   'analog_range_up_pin' config parameter turns this parameter from
#   digital to analog.
#down_pin:
#   The pin connected to 'down' button. This parameter must be
#   provided when using menu without encoder. The presence of an
#   'analog_range_down_pin' config parameter turns this parameter from
#   digital to analog.
#kill_pin:
#   The pin connected to 'kill' button. This button will call
#   emergency stop. The presence of an 'analog_range_kill_pin' config
#   parameter turns this parameter from digital to analog.
#analog_pullup_resistor: 4700
#   The resistance (in ohms) of the pullup attached to the analog
#   button. The default is 4700 ohms.
#analog_range_click_pin:
#   The resistance range for a 'enter' button. Range minimum and
#   maximum comma-separated values must be provided when using analog
#   button.
#analog_range_back_pin:
#   The resistance range for a 'back' button. Range minimum and
#   maximum comma-separated values must be provided when using analog
#   button.
#analog_range_up_pin:
#   The resistance range for a 'up' button. Range minimum and maximum
#   comma-separated values must be provided when using analog button.
#analog_range_down_pin:
#   The resistance range for a 'down' button. Range minimum and
#   maximum comma-separated values must be provided when using analog
#   button.
#analog_range_kill_pin:
#   The resistance range for a 'kill' button. Range minimum and
#   maximum comma-separated values must be provided when using analog
#   button.
```

### hd44780 display

Information on configuring hd44780 displays (which is used in
"RepRapDiscount 2004 Smart Controller" type displays).

```
[display]
lcd_type: hd44780
#   Set to "hd44780" for hd44780 displays.
rs_pin:
e_pin:
d4_pin:
d5_pin:
d6_pin:
d7_pin:
#   The pins connected to an hd44780 type lcd. These parameters must
#   be provided.
#hd44780_protocol_init: True
#   Perform 8-bit/4-bit protocol initialization on an hd44780 display.
#   This is necessary on real hd44780 devices. However, one may need
#   to disable this on some "clone" devices. The default is True.
#line_length:
#   Set the number of characters per line for an hd44780 type lcd.
#   Possible values are 20 (default) and 16. The number of lines is
#   fixed to 4.
...
```

### hd44780_spi display

Information on configuring an hd44780_spi display - a 20x04 display
controlled via a hardware "shift register" (which is used in
mightyboard based printers).

```
[display]
lcd_type: hd44780_spi
#   Set to "hd44780_spi" for hd44780_spi displays.
latch_pin:
spi_software_sclk_pin:
spi_software_mosi_pin:
spi_software_miso_pin:
#   The pins connected to the shift register controlling the display.
#   The spi_software_miso_pin needs to be set to an unused pin of the
#   printer mainboard as the shift register does not have a MISO pin,
#   but the software spi implementation requires this pin to be
#   configured.
#hd44780_protocol_init: True
#   Perform 8-bit/4-bit protocol initialization on an hd44780 display.
#   This is necessary on real hd44780 devices. However, one may need
#   to disable this on some "clone" devices. The default is True.
#line_length:
#   Set the number of characters per line for an hd44780 type lcd.
#   Possible values are 20 (default) and 16. The number of lines is
#   fixed to 4.
...
```

### st7920 display

Information on configuring st7920 displays (which is used in
"RepRapDiscount 12864 Full Graphic Smart Controller" type displays).

```
[display]
lcd_type: st7920
#   Set to "st7920" for st7920 displays.
cs_pin:
sclk_pin:
sid_pin:
#   The pins connected to an st7920 type lcd. These parameters must be
#   provided.
...
```

### emulated_st7920 display

Information on configuring an emulated st7920 display - found in some
"2.4 inch touchscreen devices" and similar.

```
[display]
lcd_type: emulated_st7920
#   Set to "emulated_st7920" for emulated_st7920 displays.
en_pin:
spi_software_sclk_pin:
spi_software_mosi_pin:
spi_software_miso_pin:
#   The pins connected to an emulated_st7920 type lcd. The en_pin
#   corresponds to the cs_pin of the st7920 type lcd,
#   spi_software_sclk_pin corresponds to sclk_pin and
#   spi_software_mosi_pin corresponds to sid_pin. The
#   spi_software_miso_pin needs to be set to an unused pin of the
#   printer mainboard as the st7920 as no MISO pin but the software
#   spi implementation requires this pin to be configured.
...
```

### uc1701 display

Information on configuring uc1701 displays (which is used in "MKS Mini
12864" type displays).

```
[display]
lcd_type: uc1701
#   Set to "uc1701" for uc1701 displays.
cs_pin:
a0_pin:
#   The pins connected to a uc1701 type lcd. These parameters must be
#   provided.
#rst_pin:
#   The pin connected to the "rst" pin on the lcd. If it is not
#   specified then the hardware must have a pull-up on the
#   corresponding lcd line.
#contrast:
#   The contrast to set. The value may range from 0 to 63 and the
#   default is 40.
...
```

### ssd1306 and sh1106 displays

Information on configuring ssd1306 and sh1106 displays.

```
[display]
lcd_type:
#   Set to either "ssd1306" or "sh1106" for the given display type.
#i2c_mcu:
#i2c_bus:
#i2c_speed:
#   Optional parameters available for displays connected via an i2c
#   bus. See the "common I2C settings" section for a description of
#   the above parameters.
#cs_pin:
#dc_pin:
#spi_speed:
#spi_bus:
#spi_software_sclk_pin:
#spi_software_mosi_pin:
#spi_software_miso_pin:
#   The pins connected to the lcd when in "4-wire" spi mode. See the
#   "common SPI settings" section for a description of the parameters
#   that start with "spi_". The default is to use i2c mode for the
#   display.
#reset_pin:
#   A reset pin may be specified on the display. If it is not
#   specified then the hardware must have a pull-up on the
#   corresponding lcd line.
#contrast:
#   The contrast to set. The value may range from 0 to 256 and the
#   default is 239.
#vcomh: 0
#   Set the Vcomh value on the display. This value is associated with
#   a "smearing" effect on some OLED displays. The value may range
#   from 0 to 63. Default is 0.
#invert: False
#   TRUE inverts the pixels on certain OLED displays.  The default is
#   False.
#x_offset: 0
#   Set the horizontal offset value on SH1106 displays. The default is
#   0.
...
```

## [display_data]

Support for displaying custom data on an lcd screen. One may create
any number of display groups and any number of data items under those
groups. The display will show all the data items for a given group if
the display_group option in the [display] section is set to the given
group name.

A
[default set of display groups](../klippy/extras/display/display.cfg)
are automatically created. One can replace or extend these
display_data items by overriding the defaults in the main printer.cfg
config file.

```
[display_data my_group_name my_data_name]
position:
#   Comma separated row and column of the display position that should
#   be used to display the information. This parameter must be
#   provided.
text:
#   The text to show at the given position. This field is evaluated
#   using command templates (see docs/Command_Templates.md). This
#   parameter must be provided.
```

## [display_template]

Display data text "macros" (one may define any number of sections with
a display_template prefix). This feature allows one to reduce
repetitive definitions in display_data sections. One may use the
builtin render() function in display_data sections to evaluate a
template. For example, if one were to define `[display_template
my_template]` then one could use `{ render('my_template') }` in a
display_data section.

```
[display_template my_template_name]
#param_<name>:
#   One may specify any number of options with a "param_" prefix. The
#   given name will be assigned the given value (parsed as a Python
#   literal) and will be available during macro expansion. If the
#   parameter is passed in the call to render() then that value will
#   be used during macro expansion. For example, a config with
#   "param_speed = 75" might have a caller with
#   "render('my_template_name', param_speed=80)". Parameter names may
#   not use upper case characters.
#text:
#   The text to return when the render() function is called for this
#   template. This field is evaluated using command templates (see
#   docs/Command_Templates.md). This parameter must be provided.
```

## [display_glyph]

Display a custom glyph on displays that support it. The given name
will be assigned the given display data which can then be referenced
in the display templates by their name surrounded by two "tilde"
symbols i.e. `~my_display_glyph~`

See [sample-glyphs.cfg](../config/sample-glyphs.cfg) for some
examples.

```
[display_glyph my_display_glyph]
#data:
#   The display data, stored as 16 lines consisting of 16 bits (1 per
#   pixel) where '.' is a blank pixel and '*' is an on pixel (e.g.,
#   "****************" to display a solid horizontal line).
#   Alternatively, one can use '0' for a blank pixel and '1' for an on
#   pixel. Put each display line into a separate config line. The
#   glyph must consist of exactly 16 lines with 16 bits each. This
#   parameter is optional.
#hd44780_data:
#   Glyph to use on 20x4 hd44780 displays. The glyph must consist of
#   exactly 8 lines with 5 bits each. This parameter is optional.
#hd44780_slot:
#   The hd44780 hardware index (0..7) to store the glyph at. If
#   multiple distinct images use the same slot then make sure to only
#   use one of those images in any given screen. This parameter is
#   required if hd44780_data is specified.
```

## [display my_extra_display]

If a primary [display] section has been defined in printer.cfg as
shown above it is possible to define multiple auxiliary displays. Note
that auxiliary displays do not currently support menu functionality,
thus they do not support the "menu" options or button configuration.

```
[display my_extra_display]
# See the "display" section for available parameters.
```

## [menu]

Customizable lcd display menus.

A [default set of menus](../klippy/extras/display/menu.cfg) are
automatically created. One can replace or extend the menu by
overriding the defaults in the main printer.cfg config file.

See the
[command template document](Command_Templates.md#menu-templates) for
information on menu attributes available during template rendering.

```
# Common parameters available for all menu config sections.
#[menu __some_list __some_name]
#type: disabled
#   Permanently disabled menu element, only required attribute is 'type'.
#   Allows you to easily disable/hide existing menu items.

#[menu some_name]
#type:
#   One of command, input, list, text:
#       command - basic menu element with various script triggers
#       input   - same like 'command' but has value changing capabilities.
#                 Press will start/stop edit mode.
#       list    - it allows for menu items to be grouped together in a
#                 scrollable list.  Add to the list by creating menu
#                 configurations using "some_list" as a prefix - for
#                 example: [menu some_list some_item_in_the_list]
#       vsdlist - same as 'list' but will append files from virtual sdcard
#                 (will be removed in the future)
#name:
#   Name of menu item - evaluated as a template.
#enable:
#   Template that evaluates to True or False.
#index:
#   Position where an item needs to be inserted in list. By default
#   the item is added at the end.

#[menu some_list]
#type: list
#name:
#enable:
#   See above for a description of these parameters.

#[menu some_list some_command]
#type: command
#name:
#enable:
#   See above for a description of these parameters.
#gcode:
#   Script to run on button click or long click. Evaluated as a
#   template.

#[menu some_list some_input]
#type: input
#name:
#enable:
#   See above for a description of these parameters.
#input:
#   Initial value to use when editing - evaluated as a template.
#   Result must be float.
#input_min:
#   Minimum value of range - evaluated as a template. Default -99999.
#input_max:
#   Maximum value of range - evaluated as a template. Default 99999.
#input_step:
#   Editing step - Must be a positive integer or float value. It has
#   internal fast rate step. When "(input_max - input_min) /
#   input_step > 100" then fast rate step is 10 * input_step else fast
#   rate step is same input_step.
#realtime:
#   This attribute accepts static boolean value. When enabled then
#   gcode script is run after each value change. The default is False.
#gcode:
#   Script to run on button click, long click or value change.
#   Evaluated as a template. The button click will trigger the edit
#   mode start or end.
```

## Filament sensors

### [filament_switch_sensor]

Filament Switch Sensor. Support for filament insert and runout
detection using a switch sensor, such as an endstop switch.

See the [command reference](G-Codes.md#filament_switch_sensor) for
more information.

```
[filament_switch_sensor my_sensor]
#pause_on_runout: True
#   When set to True, a PAUSE will execute immediately after a runout
#   is detected. Note that if pause_on_runout is False and the
#   runout_gcode is omitted then runout detection is disabled. Default
#   is True.
#runout_gcode:
#   A list of G-Code commands to execute after a filament runout is
#   detected. See docs/Command_Templates.md for G-Code format. If
#   pause_on_runout is set to True this G-Code will run after the
#   PAUSE is complete. The default is not to run any G-Code commands.
#insert_gcode:
#   A list of G-Code commands to execute after a filament insert is
#   detected. See docs/Command_Templates.md for G-Code format. The
#   default is not to run any G-Code commands, which disables insert
#   detection.
#event_delay: 3.0
#   The minimum amount of time in seconds to delay between events.
#   Events triggered during this time period will be silently
#   ignored. The default is 3 seconds.
#pause_delay: 0.5
#   The amount of time to delay, in seconds, between the pause command
#   dispatch and execution of the runout_gcode. It may be useful to
#   increase this delay if OctoPrint exhibits strange pause behavior.
#   Default is 0.5 seconds.
#switch_pin:
#   The pin on which the switch is connected. This parameter must be
#   provided.
```

### [filament_motion_sensor]

Filament Motion Sensor. Support for filament insert and runout
detection using an encoder that toggles the output pin during filament
movement through the sensor.

See the [command reference](G-Codes.md#filament_switch_sensor) for
more information.

```
[filament_motion_sensor my_sensor]
detection_length: 7.0
#   The minimum length of filament pulled through the sensor to trigger
#   a state change on the switch_pin
#   Default is 7 mm.
extruder:
#   The name of the extruder section this sensor is associated with.
#   This parameter must be provided.
switch_pin:
#pause_on_runout:
#runout_gcode:
#insert_gcode:
#event_delay:
#pause_delay:
#   See the "filament_switch_sensor" section for a description of the
#   above parameters.
```

### [tsl1401cl_filament_width_sensor]

TSLl401CL Based Filament Width Sensor. See the
[guide](TSL1401CL_Filament_Width_Sensor.md) for more information.

```
[tsl1401cl_filament_width_sensor]
#pin:
#default_nominal_filament_diameter: 1.75 # (mm)
#   Maximum allowed filament diameter difference as mm.
#max_difference: 0.2
#   The distance from sensor to the melting chamber as mm.
#measurement_delay: 100
```

### [hall_filament_width_sensor]

Hall filament width sensor (see
[Hall Filament Width Sensor](Hall_Filament_Width_Sensor.md)).

```
[hall_filament_width_sensor]
adc1:
adc2:
#   Analog input pins connected to the sensor. These parameters must
#   be provided.
#cal_dia1: 1.50
#cal_dia2: 2.00
#   The calibration values (in mm) for the sensors. The default is
#   1.50 for cal_dia1 and 2.00 for cal_dia2.
#raw_dia1: 9500
#raw_dia2: 10500
#   The raw calibration values for the sensors. The default is 9500
#   for raw_dia1 and 10500 for raw_dia2.
#default_nominal_filament_diameter: 1.75
#   The nominal filament diameter. This parameter must be provided.
#max_difference: 0.200
#   Maximum allowed filament diameter difference in millimeters (mm).
#   If difference between nominal filament diameter and sensor output
#   is more than +- max_difference, extrusion multiplier is set back
#   to %100. The default is 0.200.
#measurement_delay: 70
#   The distance from sensor to the melting chamber/hot-end in
#   millimeters (mm). The filament between the sensor and the hot-end
#   will be treated as the default_nominal_filament_diameter. Host
#   module works with FIFO logic. It keeps each sensor value and
#   position in an array and POP them back in correct position. This
#   parameter must be provided.
#enable: False
#   Sensor enabled or disabled after power on. The default is to
#   disable.
#measurement_interval: 10
#   The approximate distance (in mm) between sensor readings. The
#   default is 10mm.
#logging: False
#   Out diameter to terminal and klipper.log can be turn on|of by
#   command.
#min_diameter: 1.0
#   Minimal diameter for trigger virtual filament_switch_sensor.
#use_current_dia_while_delay: False
#   Use the current diameter instead of the nominal diameter while
#   the measurement delay has not run through.
#pause_on_runout:
#runout_gcode:
#insert_gcode:
#event_delay:
#pause_delay:
#   See the "filament_switch_sensor" section for a description of the
#   above parameters.
```

## Board specific hardware support

### [sx1509]

Configure an SX1509 I2C to GPIO expander. Due to the delay incurred by
I2C communication you should NOT use SX1509 pins as stepper enable,
step or dir pins or any other pin that requires fast bit-banging. They
are best used as static or gcode controlled digital outputs or
hardware-pwm pins for e.g. fans. One may define any number of sections
with an "sx1509" prefix. Each expander provides a set of 16 pins
(sx1509_my_sx1509:PIN_0 to sx1509_my_sx1509:PIN_15) which can be used
in the printer configuration.

See the [generic-duet2-duex.cfg](../config/generic-duet2-duex.cfg)
file for an example.

```
[sx1509 my_sx1509]
i2c_address:
#   I2C address used by this expander. Depending on the hardware
#   jumpers this is one out of the following addresses: 62 63 112
#   113. This parameter must be provided.
#i2c_mcu:
#i2c_bus:
#i2c_speed:
#   See the "common I2C settings" section for a description of the
#   above parameters.
#i2c_bus:
#   If the I2C implementation of your micro-controller supports
#   multiple I2C busses, you may specify the bus name here. The
#   default is to use the default micro-controller i2c bus.
```

### [samd_sercom]

SAMD SERCOM configuration to specify which pins to use on a given
SERCOM. One may define any number of sections with a "samd_sercom"
prefix. Each SERCOM must be configured prior to using it as SPI or I2C
peripheral. Place this config section above any other section that
makes use of SPI or I2C buses.

```
[samd_sercom my_sercom]
sercom:
#   The name of the sercom bus to configure in the micro-controller.
#   Available names are "sercom0", "sercom1", etc.. This parameter
#   must be provided.
tx_pin:
#   MOSI pin for SPI communication, or SDA (data) pin for I2C
#   communication. The pin must have a valid pinmux configuration
#   for the given SERCOM peripheral. This parameter must be provided.
#rx_pin:
#   MISO pin for SPI communication. This pin is not used for I2C
#   communication (I2C uses tx_pin for both sending and receiving).
#   The pin must have a valid pinmux configuration for the given
#   SERCOM peripheral. This parameter is optional.
clk_pin:
#   CLK pin for SPI communication, or SCL (clock) pin for I2C
#   communication. The pin must have a valid pinmux configuration
#   for the given SERCOM peripheral. This parameter must be provided.
```

### [adc_scaled]

Duet2 Maestro analog scaling by vref and vssa readings. Defining an
adc_scaled section enables virtual adc pins (such as "my_name:PB0")
that are automatically adjusted by the board's vref and vssa
monitoring pins. Be sure to define this config section above any
config sections that use one these virtual pins.

See the
[generic-duet2-maestro.cfg](../config/generic-duet2-maestro.cfg) file
for an example.

```
[adc_scaled my_name]
vref_pin:
#   The ADC pin to use for VREF monitoring. This parameter must be
#   provided.
vssa_pin:
#   The ADC pin to use for VSSA monitoring. This parameter must be
#   provided.
#smooth_time: 2.0
#   A time value (in seconds) over which the vref and vssa
#   measurements will be smoothed to reduce the impact of measurement
#   noise. The default is 2 seconds.
```

### [replicape]

Replicape support - see the [beaglebone guide](Beaglebone.md) and the
[generic-replicape.cfg](../config/generic-replicape.cfg) file for an
example.

```
# The "replicape" config section adds "replicape:stepper_x_enable"
# virtual stepper enable pins (for steppers X, Y, Z, E, and H) and
# "replicape:power_x" PWM output pins (for hotbed, e, h, fan0, fan1,
# fan2, and fan3) that may then be used elsewhere in the config file.
[replicape]
revision:
#   The replicape hardware revision. Currently only revision "B3" is
#   supported. This parameter must be provided.
#enable_pin: !gpio0_20
#   The replicape global enable pin. The default is !gpio0_20 (aka
#   P9_41).
host_mcu:
#   The name of the mcu config section that communicates with the
#   Klipper "linux process" mcu instance. This parameter must be
#   provided.
#standstill_power_down: False
#   This parameter controls the CFG6_ENN line on all stepper
#   motors. True sets the enable lines to "open". The default is
#   False.
#stepper_x_microstep_mode:
#stepper_y_microstep_mode:
#stepper_z_microstep_mode:
#stepper_e_microstep_mode:
#stepper_h_microstep_mode:
#   This parameter controls the CFG1 and CFG2 pins of the given
#   stepper motor driver. Available options are: disable, 1, 2,
#   spread2, 4, 16, spread4, spread16, stealth4, and stealth16. The
#   default is disable.
#stepper_x_current:
#stepper_y_current:
#stepper_z_current:
#stepper_e_current:
#stepper_h_current:
#   The configured maximum current (in Amps) of the stepper motor
#   driver. This parameter must be provided if the stepper is not in a
#   disable mode.
#stepper_x_chopper_off_time_high:
#stepper_y_chopper_off_time_high:
#stepper_z_chopper_off_time_high:
#stepper_e_chopper_off_time_high:
#stepper_h_chopper_off_time_high:
#   This parameter controls the CFG0 pin of the stepper motor driver
#   (True sets CFG0 high, False sets it low). The default is False.
#stepper_x_chopper_hysteresis_high:
#stepper_y_chopper_hysteresis_high:
#stepper_z_chopper_hysteresis_high:
#stepper_e_chopper_hysteresis_high:
#stepper_h_chopper_hysteresis_high:
#   This parameter controls the CFG4 pin of the stepper motor driver
#   (True sets CFG4 high, False sets it low). The default is False.
#stepper_x_chopper_blank_time_high:
#stepper_y_chopper_blank_time_high:
#stepper_z_chopper_blank_time_high:
#stepper_e_chopper_blank_time_high:
#stepper_h_chopper_blank_time_high:
#   This parameter controls the CFG5 pin of the stepper motor driver
#   (True sets CFG5 high, False sets it low). The default is True.
```

## Other Custom Modules

### [palette2]

Palette 2 multimaterial support - provides a tighter integration
supporting Palette 2 devices in connected mode.

This modules also requires `[virtual_sdcard]` and `[pause_resume]`
for full functionality.

If you use this module, do not use the Palette 2 plugin for
Octoprint as they will conflict, and 1 will fail to initialize
properly likely aborting your print.

If you use Octoprint and stream gcode over the serial port instead of
printing from virtual_sd, then remo **M1** and **M0** from *Pausing commands*
in *Settings > Serial Connection > Firmware & protocol* will prevent
the need to start print on the Palette 2 and unpausing in Octoprint
for your print to begin.

```
[palette2]
serial:
#   The serial port to connect to the Palette 2.
#baud: 115200
#   The baud rate to use. The default is 115200.
#feedrate_splice: 0.8
#   The feedrate to use when splicing, default is 0.8
#feedrate_normal: 1.0
#   The feedrate to use after splicing, default is 1.0
#auto_load_speed: 2
#   Extrude feedrate when autoloading, default is 2 (mm/s)
#auto_cancel_variation: 0.1
#   Auto cancel print when ping varation is above this threshold
```

## Common bus parameters

### Common SPI settings

The following parameters are generally available for devices using an
SPI bus.

```
#spi_speed:
#   The SPI speed (in hz) to use when communicating with the device.
#   The default depends on the type of device.
#spi_bus:
#   If the micro-controller supports multiple SPI busses then one may
#   specify the micro-controller bus name here. The default depends on
#   the type of micro-controller.
#spi_software_sclk_pin:
#spi_software_mosi_pin:
#spi_software_miso_pin:
#   Specify the above parameters to use "software based SPI". This
#   mode does not require micro-controller hardware support (typically
#   any general purpose pins may be used). The default is to not use
#   "software spi".
```

### Common I2C settings

The following parameters are generally available for devices using an
I2C bus.

```
#i2c_address:
#   The i2c address of the device. This must specified as a decimal
#   number (not in hex). The default depends on the type of device.
#i2c_mcu:
#   The name of the micro-controller that the chip is connected to.
#   The default is "mcu".
#i2c_bus:
#   If the micro-controller supports multiple I2C busses then one may
#   specify the micro-controller bus name here. The default depends on
#   the type of micro-controller.
#i2c_speed:
#   The I2C speed (in Hz) to use when communicating with the device.
#   On some micro-controllers changing this value has no effect. The
#   default is 100000.
```<|MERGE_RESOLUTION|>--- conflicted
+++ resolved
@@ -1871,8 +1871,7 @@
 #   MANUAL_STEPPER movement commands.
 ```
 
-<<<<<<< HEAD
-## [mixingextruder]
+## Mixingextruder
 
 A mixing printhead which has <n>in-1out mixing nozzle. When specified
 16 virtual mixingextruders are created ("mixingextruder",
@@ -1891,10 +1890,7 @@
 #   This configuration is required.
 ```
 
-# Custom heaters and sensors
-=======
 ## Custom heaters and sensors
->>>>>>> 7ce409d7
 
 ### [verify_heater]
 
