# G-Codes

This document describes the commands that Klipper supports. These are
commands that one may enter into the OctoPrint terminal tab.

## G-Code commands

Klipper supports the following standard G-Code commands:
- Move (G0 or G1): `G1 [X<pos>] [Y<pos>] [Z<pos>] [E<pos>] [F<speed>]`
- Dwell: `G4 P<milliseconds>`
- Move to origin: `G28 [X] [Y] [Z]`
- Turn off motors: `M18` or `M84`
- Wait for current moves to finish: `M400`
- Use absolute/relative distances for extrusion: `M82`, `M83`
- Use absolute/relative coordinates: `G90`, `G91`
- Set position: `G92 [X<pos>] [Y<pos>] [Z<pos>] [E<pos>]`
- Set speed factor override percentage: `M220 S<percent>`
- Set extrude factor override percentage: `M221 S<percent>`
- Set acceleration: `M204 S<value>` OR `M204 P<value> T<value>`
  - Note: If S is not specified and both P and T are specified, then
    the acceleration is set to the minimum of P and T. If only one of
    P or T is specified, the command has no effect.
- Get extruder temperature: `M105`
- Set extruder temperature: `M104 [T<index>] [S<temperature>]`
- Set extruder temperature and wait: `M109 [T<index>] S<temperature>`
  - Note: M109 always waits for temperature to settle at requested
    value
- Set bed temperature: `M140 [S<temperature>]`
- Set bed temperature and wait: `M190 S<temperature>`
  - Note: M190 always waits for temperature to settle at requested
    value
- Set fan speed: `M106 S<value>`
- Turn fan off: `M107`
- Emergency stop: `M112`
- Get current position: `M114`
- Get firmware version: `M115`

For further details on the above commands see the
[RepRap G-Code documentation](http://reprap.org/wiki/G-code).

Klipper's goal is to support the G-Code commands produced by common
3rd party software (eg, OctoPrint, Printrun, Slic3r, Cura, etc.) in
their standard configurations. It is not a goal to support every
possible G-Code command. Instead, Klipper prefers human readable
["extended G-Code commands"](#additional-commands). Similarly, the
G-Code terminal output is only intended to be human readable - see the
[API Server document](API_Server.md) if controlling Klipper from
external software.

If one requires a less common G-Code command then it may be possible
to implement it with a custom
[gcode_macro config section](Config_Reference.md#gcode_macro). For
example, one might use this to implement: `G12`, `G29`, `G30`, `G31`,
`M42`, `M80`, `M81`, `T1`, etc.

## Additional Commands

Klipper uses "extended" G-Code commands for general configuration and
status. These extended commands all follow a similar format - they
start with a command name and may be followed by one or more
parameters. For example: `SET_SERVO SERVO=myservo ANGLE=5.3`. In this
document, the commands and parameters are shown in uppercase, however
they are not case sensitive. (So, "SET_SERVO" and "set_servo" both run
the same command.)

This section is organized by Klipper module name, which generally
follows the section names specified in the
[printer configuration file](Config_Reference.md). Note that some
modules are automatically loaded.

### [adxl345]

The following commands are available when an
[adxl345 config section](Config_Reference.md#adxl345) is enabled.

#### ACCELEROMETER_MEASURE
`ACCELEROMETER_MEASURE [CHIP=<config_name>] [NAME=<value>]`: Starts
accelerometer measurements at the requested number of samples per
second. If CHIP is not specified it defaults to "adxl345". The command
works in a start-stop mode: when executed for the first time, it
starts the measurements, next execution stops them. The results of
measurements are written to a file named
`/tmp/adxl345-<chip>-<name>.csv` where `<chip>` is the name of the
accelerometer chip (`my_chip_name` from `[adxl345 my_chip_name]`) and
`<name>` is the optional NAME parameter. If NAME is not specified it
defaults to the current time in "YYYYMMDD_HHMMSS" format. If the
accelerometer does not have a name in its config section (simply
`[adxl345]`) then `<chip>` part of the name is not generated.

#### ACCELEROMETER_QUERY
`ACCELEROMETER_QUERY [CHIP=<config_name>] [RATE=<value>]`: queries
accelerometer for the current value. If CHIP is not specified it
defaults to "adxl345". If RATE is not specified, the default value is
used. This command is useful to test the connection to the ADXL345
accelerometer: one of the returned values should be a free-fall
acceleration (+/- some noise of the chip).

#### ACCELEROMETER_DEBUG_READ
`ACCELEROMETER_DEBUG_READ [CHIP=<config_name>] REG=<register>`:
queries ADXL345 register "register" (e.g. 44 or 0x2C). Can be useful
for debugging purposes.

#### ACCELEROMETER_DEBUG_WRITE
`ACCELEROMETER_DEBUG_WRITE [CHIP=<config_name>] REG=<register>
VAL=<value>`: Writes raw "value" into a register "register". Both
"value" and "register" can be a decimal or a hexadecimal integer. Use
with care, and refer to ADXL345 data sheet for the reference.

### [angle]

The following commands are available when an
[angle config section](Config_Reference.md#angle) is enabled.

#### ANGLE_CALIBRATE
`ANGLE_CALIBRATE CHIP=<chip_name>`: Perform angle calibration on the
given sensor (there must be an `[angle chip_name]` config section that
has specified a `stepper` parameter). IMPORTANT - this tool will
command the stepper motor to move without checking the normal
kinematic boundary limits. Ideally the motor should be disconnected
from any printer carriage before performing calibration. If the
stepper can not be disconnected from the printer, make sure the
carriage is near the center of its rail before starting calibration.
(The stepper motor may move forwards or backwards two full rotations
during this test.) After completing this test use the `SAVE_CONFIG`
command to save the calibration data to the config file. In order to
use this tool the Python "numpy" package must be installed (see the
[measuring resonance document](Measuring_Resonances.md#software-installation)
for more information).

#### ANGLE_CHIP_CALIBRATE
`ANGLE_CHIP_CALIBRATE CHIP=<chip_name>`: Perform internal sensor calibration,
if implemented (MT6826S/MT6835).

- **MT68XX**: The motor should be disconnected
from any printer carriage before performing calibration.
After calibration, the sensor should be reset by disconnecting the power.

#### ANGLE_DEBUG_READ
`ANGLE_DEBUG_READ CHIP=<config_name> REG=<register>`: Queries sensor
register "register" (e.g. 44 or 0x2C). Can be useful for debugging
purposes. This is only available for tle5012b chips.

#### ANGLE_DEBUG_WRITE
`ANGLE_DEBUG_WRITE CHIP=<config_name> REG=<register> VAL=<value>`:
Writes raw "value" into register "register". Both "value" and
"register" can be a decimal or a hexadecimal integer. Use with care,
and refer to sensor data sheet for the reference. This is only
available for tle5012b chips.

### [axis_twist_compensation]

The following commands are available when the
[axis_twist_compensation config
section](Config_Reference.md#axis_twist_compensation) is enabled.

#### AXIS_TWIST_COMPENSATION_CALIBRATE
`AXIS_TWIST_COMPENSATION_CALIBRATE [AXIS=<X|Y>] [AUTO=<True|False>]
[SAMPLE_COUNT=<value>]`

Calibrates axis twist compensation by specifying the target axis or
enabling automatic calibration.

- **AXIS:** Define the axis (`X` or `Y`) for which the twist compensation
will be calibrated. If not specified, the axis defaults to `'X'`.

- **AUTO:** Enables automatic calibration mode. When `AUTO=True`, the
calibration will run for both the X and Y axes. In this mode, `AXIS`
cannot be specified. If both `AXIS` and `AUTO` are provided, an error
will be raised.

### [bed_mesh]

The following commands are available when the
[bed_mesh config section](Config_Reference.md#bed_mesh) is enabled
(also see the [bed mesh guide](Bed_Mesh.md)).

#### BED_MESH_CALIBRATE
`BED_MESH_CALIBRATE [PROFILE=<name>] [METHOD=manual] [HORIZONTAL_MOVE_Z=<value>]
[<probe_parameter>=<value>] [<mesh_parameter>=<value>] [ADAPTIVE=1]
[ADAPTIVE_MARGIN=<value>]`: This command probes the bed using generated points
specified by the parameters in the config. After probing, a mesh is generated
and z-movement is adjusted according to the mesh.
The mesh will be saved into a profile specified by the `PROFILE` parameter,
or `default` if unspecified.
See the PROBE command for details on the optional probe parameters. If
METHOD=manual is specified then the manual probing tool is activated - see the
MANUAL_PROBE command above for details on the additional commands available
while this tool is active. The optional `HORIZONTAL_MOVE_Z` value overrides the
`horizontal_move_z` option specified in the config file. If ADAPTIVE=1 is
specified then the objects defined by the Gcode file being printed will be used
to define the probed area. The optional `ADAPTIVE_MARGIN` value overrides the
`adaptive_margin` option specified in the config file.

#### BED_MESH_OUTPUT
`BED_MESH_OUTPUT PGP=[<0:1>]`: This command outputs the current probed
z values and current mesh values to the terminal.  If PGP=1 is
specified the X, Y coordinates generated by bed_mesh, along with their
associated indices, will be output to the terminal.

#### BED_MESH_MAP
`BED_MESH_MAP`: Like to BED_MESH_OUTPUT, this command prints the
current state of the mesh to the terminal.  Instead of printing the
values in a human readable format, the state is serialized in json
format. This allows octoprint plugins to easily capture the data and
generate height maps approximating the bed's surface.

#### BED_MESH_CLEAR
`BED_MESH_CLEAR`: This command clears the mesh and removes all z
adjustment.  It is recommended to put this in your end-gcode.

#### BED_MESH_PROFILE
`BED_MESH_PROFILE LOAD=<name> SAVE=<name> REMOVE=<name>`: This command
provides profile management for mesh state. LOAD will restore the mesh
state from the profile matching the supplied name. SAVE will save the
current mesh state to a profile matching the supplied name. Remove
will delete the profile matching the supplied name from persistent
memory. Note that after SAVE or REMOVE operations have been run the
SAVE_CONFIG gcode must be run to make the changes to persistent memory
permanent.

#### BED_MESH_OFFSET
`BED_MESH_OFFSET [X=<value>] [Y=<value>] [ZFADE=<value]`: Applies X, Y,
and/or ZFADE offsets to the mesh lookup. This is useful for printers with
independent extruders, as an offset is necessary to produce correct Z
adjustment after a tool change.  Note that a ZFADE offset does not apply
additional z-adjustment directly, it is used to correct the `fade`
calculation when a `gcode offset` has been applied to the Z axis.

### [bed_screws]

The following commands are available when the
[bed_screws config section](Config_Reference.md#bed_screws) is enabled
(also see the
[manual level guide](Manual_Level.md#adjusting-bed-leveling-screws)).

#### BED_SCREWS_ADJUST
`BED_SCREWS_ADJUST`: This command will invoke the bed screws
adjustment tool. It will command the nozzle to different locations (as
defined in the config file) and allow one to make adjustments to the
bed screws so that the bed is a constant distance from the nozzle.

### [bed_tilt]

The following commands are available when the
[bed_tilt config section](Config_Reference.md#bed_tilt) is enabled.

#### BED_TILT_CALIBRATE
`BED_TILT_CALIBRATE [METHOD=manual] [HORIZONTAL_MOVE_Z=<value>]
[<probe_parameter>=<value>]`: This command will probe the points specified in
the config and then recommend updated x and y tilt adjustments. See the PROBE
command for details on the optional probe parameters. If METHOD=manual is
specified then the manual probing tool is activated - see the MANUAL_PROBE
command above for details on the additional commands available while this tool
is active. The optional `HORIZONTAL_MOVE_Z` value overrides the
`horizontal_move_z` option specified in the config file.

### [bltouch]

The following command is available when a
[bltouch config section](Config_Reference.md#bltouch) is enabled (also
see the [BL-Touch guide](BLTouch.md)).

#### BLTOUCH_DEBUG
`BLTOUCH_DEBUG COMMAND=<command>`: This sends a command to the
BLTouch. It may be useful for debugging. Available commands are:
`pin_down`, `touch_mode`, `pin_up`, `self_test`, `reset`. A BL-Touch
V3.0 or V3.1 may also support `set_5V_output_mode`,
`set_OD_output_mode`, `output_mode_store` commands.

#### BLTOUCH_STORE
`BLTOUCH_STORE MODE=<output_mode>`: This stores an output mode in the
EEPROM of a BLTouch V3.1 Available output_modes are: `5V`, `OD`

### [configfile]

The configfile module is automatically loaded.

#### SAVE_CONFIG
`SAVE_CONFIG`: This command will overwrite the main printer config
file and restart the host software. This command is used in
conjunction with other calibration commands to store the results of
calibration tests.

### [delayed_gcode]

The following command is enabled if a
[delayed_gcode config section](Config_Reference.md#delayed_gcode) has
been enabled (also see the
[template guide](Command_Templates.md#delayed-gcodes)).

#### UPDATE_DELAYED_GCODE
`UPDATE_DELAYED_GCODE [ID=<name>] [DURATION=<seconds>]`: Updates the
delay duration for the identified [delayed_gcode] and starts the timer
for gcode execution. A value of 0 will cancel a pending delayed gcode
from executing.

### [delta_calibrate]

The following commands are available when the
[delta_calibrate config section](Config_Reference.md#linear-delta-kinematics)
is enabled (also see the [delta calibrate guide](Delta_Calibrate.md)).

#### DELTA_CALIBRATE
`DELTA_CALIBRATE [METHOD=manual] [HORIZONTAL_MOVE_Z=<value>]
[<probe_parameter>=<value>]`: This command will probe seven points on the bed
and recommend updated endstop positions, tower angles, and radius. See the
PROBE command for details on the optional probe parameters. If METHOD=manual is
specified then the manual probing tool is activated - see the MANUAL_PROBE
command above for details on the additional commands available while this tool
is active. The optional `HORIZONTAL_MOVE_Z` value overrides the
`horizontal_move_z` option specified in the config file.

#### DELTA_ANALYZE
`DELTA_ANALYZE`: This command is used during enhanced delta
calibration. See [Delta Calibrate](Delta_Calibrate.md) for details.

### [display]

The following command is available when a
[display config section](Config_Reference.md#gcode_macro) is enabled.

#### SET_DISPLAY_GROUP
`SET_DISPLAY_GROUP [DISPLAY=<display>] GROUP=<group>`: Set the active
display group of an lcd display. This allows to define multiple
display data groups in the config, e.g. `[display_data <group>
<elementname>]` and switch between them using this extended gcode
command. If DISPLAY is not specified it defaults to "display" (the
primary display).

### [display_status]

The display_status module is automatically loaded if a
[display config section](Config_Reference.md#display) is enabled. It
provides the following standard G-Code commands:
- Display Message: `M117 <message>`
- Set build percentage: `M73 P<percent>`

Also provided is the following extended G-Code command:
- `SET_DISPLAY_TEXT MSG=<message>`: Performs the equivalent of M117,
  setting the supplied `MSG` as the current display message.  If
  `MSG` is omitted the display will be cleared.

### [dual_carriage]

The following command is available when the
[dual_carriage config section](Config_Reference.md#dual_carriage) is
enabled.

#### SET_DUAL_CARRIAGE
`SET_DUAL_CARRIAGE CARRIAGE=[0|1] [MODE=[PRIMARY|COPY|MIRROR]]`:
This command will change the mode of the specified carriage.
If no `MODE` is provided it defaults to `PRIMARY`. Setting the mode
to `PRIMARY` deactivates the other carriage and makes the specified
carriage execute subsequent G-Code commands as-is. `COPY` and `MIRROR`
modes are supported only for `CARRIAGE=1`. When set to either of these
modes, carriage 1 will then track the subsequent moves of the carriage 0
and either copy relative movements of it (in `COPY` mode) or execute them
in the opposite (mirror) direction (in `MIRROR` mode).

#### SAVE_DUAL_CARRIAGE_STATE
`SAVE_DUAL_CARRIAGE_STATE [NAME=<state_name>]`: Save the current positions
of the dual carriages and their modes. Saving and restoring DUAL_CARRIAGE
state can be useful in scripts and macros, as well as in homing routine
overrides. If NAME is provided it allows one to name the saved state
to the given string. If NAME is not provided it defaults to "default".

#### RESTORE_DUAL_CARRIAGE_STATE
`RESTORE_DUAL_CARRIAGE_STATE [NAME=<state_name>] [MOVE=[0|1] [MOVE_SPEED=<speed>]]`:
Restore the previously saved positions of the dual carriages and their modes,
unless "MOVE=0" is specified, in which case only the saved modes will be
restored, but not the positions of the carriages. If positions are being
restored and "MOVE_SPEED" is specified, then the toolhead moves will be
performed with the given speed (in mm/s); otherwise the toolhead move will
use the rail homing speed. Note that the carriages restore their positions
only over their own axis, which may be necessary to correctly restore COPY
and MIRROR mode of the dual carraige.

### [endstop_phase]

The following commands are available when an
[endstop_phase config section](Config_Reference.md#endstop_phase) is
enabled (also see the [endstop phase guide](Endstop_Phase.md)).

#### ENDSTOP_PHASE_CALIBRATE
`ENDSTOP_PHASE_CALIBRATE [STEPPER=<config_name>]`: If no STEPPER
parameter is provided then this command will reports statistics on
endstop stepper phases during past homing operations. When a STEPPER
parameter is provided it arranges for the given endstop phase setting
to be written to the config file (in conjunction with the SAVE_CONFIG
command).

### [exclude_object]

The following commands are available when an
[exclude_object config section](Config_Reference.md#exclude_object) is
enabled (also see the [exclude object guide](Exclude_Object.md)):

#### `EXCLUDE_OBJECT`
`EXCLUDE_OBJECT [NAME=object_name] [CURRENT=1] [RESET=1]`:
With no parameters, this will return a list of all currently excluded objects.

When the `NAME` parameter is given, the named object will be excluded from
printing.

When the `CURRENT` parameter is given, the current object will be excluded from
printing.

When the `RESET` parameter is given, the list of excluded objects will be
cleared. Additionally including `NAME` will only reset the named object. This
**can** cause print failures, if layers were already skipped.

#### `EXCLUDE_OBJECT_DEFINE`
`EXCLUDE_OBJECT_DEFINE [NAME=object_name [CENTER=X,Y] [POLYGON=[[x,y],...]]
[RESET=1] [JSON=1]`:
Provides a summary of an object in the file.

With no parameters provided, this will list the defined objects known to
Klipper. Returns a list of strings, unless the `JSON` parameter is given,
when it will return object details in json format.

When the `NAME` parameter is included, this defines an object to be excluded.

  - `NAME`: This parameter is required.  It is the identifier used by other
    commands in this module.
  - `CENTER`: An X,Y coordinate for the object.
  - `POLYGON`: An array of X,Y coordinates that provide an outline for the
    object.

When the `RESET` parameter is provided, all defined objects will be cleared, and
the `[exclude_object]` module will be reset.

#### `EXCLUDE_OBJECT_START`
`EXCLUDE_OBJECT_START NAME=object_name`:
This command takes a `NAME` parameter and denotes the start of the gcode for an
object on the current layer.

#### `EXCLUDE_OBJECT_END`
`EXCLUDE_OBJECT_END [NAME=object_name]`:
Denotes the end of the object's gcode for the layer. It is paired with
`EXCLUDE_OBJECT_START`. A `NAME` parameter is optional, and will only warn when
the provided name does not match the current object.

### [extruder]

The following commands are available if an
[extruder config section](Config_Reference.md#extruder) is enabled:

#### ACTIVATE_EXTRUDER
`ACTIVATE_EXTRUDER EXTRUDER=<config_name>`: In a printer with multiple
[extruder](Config_Reference.md#extruder) config sections, this command
changes the active hotend.

#### SET_PRESSURE_ADVANCE
`SET_PRESSURE_ADVANCE [EXTRUDER=<config_name>]
[ADVANCE=<pressure_advance>]
[SMOOTH_TIME=<pressure_advance_smooth_time>]`: Set pressure advance
parameters of an extruder stepper (as defined in an
[extruder](Config_Reference.md#extruder) or
[extruder_stepper](Config_Reference.md#extruder_stepper) config section).
If EXTRUDER is not specified, it defaults to the stepper defined in
the active hotend.

#### SET_EXTRUDER_ROTATION_DISTANCE
`SET_EXTRUDER_ROTATION_DISTANCE EXTRUDER=<config_name>
[DISTANCE=<distance>]`: Set a new value for the provided extruder
stepper's "rotation distance" (as defined in an
[extruder](Config_Reference.md#extruder) or
[extruder_stepper](Config_Reference.md#extruder_stepper) config section).
If the rotation distance is a negative number then the stepper motion
will be inverted (relative to the stepper direction specified in the
config file). Changed settings are not retained on Klipper reset. Use
with caution as small changes can result in excessive pressure between
extruder and hotend. Do proper calibration with filament before use.
If 'DISTANCE' value is not provided then this command will return the
current rotation distance.

#### SYNC_EXTRUDER_MOTION
`SYNC_EXTRUDER_MOTION EXTRUDER=<name> MOTION_QUEUE=<name>`: This
command will cause the stepper specified by EXTRUDER (as defined in an
[extruder](Config_Reference.md#extruder) or
[extruder_stepper](Config_Reference.md#extruder_stepper) config section)
to become synchronized to the movement of an extruder specified by
MOTION_QUEUE (as defined in an [extruder](Config_Reference.md#extruder)
config section). If MOTION_QUEUE is an empty string then the stepper
will be desynchronized from all extruder movement.

<<<<<<< HEAD
#### SET_EXTRUDER_STEP_DISTANCE
This command is deprecated and will be removed in the near future.

#### SYNC_STEPPER_TO_EXTRUDER
This command is deprecated and will be removed in the near future.

### [mixing_extruder]

The following commands are available when a
[mixingextruder config section](Config_Reference.md#mixingextruder) is
enabled:

#### SET_MIXING_EXTRUDER
`SET_MIXING_EXTRUDER [FACTORS=<factor1>[:<factor2>[:<factor3>...]]]
[ENABLE=[0|1]]`:
This command activates the specified mixing extruder. Subsequent G1 commands
use the mixing defined by the factors. FACTORS defines the mixing by providing
a number of positive values. The number of values should correspond to the
number of steppers defined in the configuration. The values are normalized
internally to add up to 1 and the extrusion of the corresponding stepper is
multiplied by that value. If ENABLED is omitted the current mixing state is
not changed.
If neither FACTORS nor ENABLE is provided the current mixing status is
displayed.

#### SET_MIXING_EXTRUDER_GRADIENT
`SET_MIXING_EXTRUDER_GRADIENT [START_FACTORS=<s1>[,<s2>[,<s3>...]]
END_FACTORS=<e1>[,<e2>[,<e3>...]] START_HEIGHT=<start> END_HEIGHT=<end>`]
[ENABLE=[0|1|RESET]] [METHOD=[linear|spherical] [VECTOR=<x>,<y>,<z>]]`: When
START_FACTORS, END_FACTORS, START_HEIGHT, END_HEIGHT is provided
then an gradient configuration is added. The START_FACTORS define the mixing
below and up to the START_HEIGHT. The END_FACTORS respectively the mixing
from the END_HEIGHT onward. The mixing in between is linearly interpolated.
When ENABLE is either 0 or 1 or METHOD is specified the mixing gradient is
turned off or on and the gradient method (METHOD) which should be used is
selected. All previously added gradients are used when enabled. The optional
VECTOR configures a parameter depending on the METHOD: eg. for linear VECTOR
defines the up direction and for spherical it defines the origin of the
spheres.
When ENABLE is RESET all configured gradients are removed and the gradient
handling is disabled.
When no parameter is provided the current mixing gradient status is displayed.

=======
>>>>>>> 80d185c9
### [fan_generic]

The following command is available when a
[fan_generic config section](Config_Reference.md#fan_generic) is
enabled.

#### SET_FAN_SPEED
`SET_FAN_SPEED FAN=config_name SPEED=<speed>` This command sets the
speed of a fan. "speed" must be between 0.0 and 1.0.

`SET_FAN_SPEED PIN=config_name TEMPLATE=<template_name>
[<param_x>=<literal>]`: If `TEMPLATE` is specified then it assigns a
[display_template](Config_Reference.md#display_template) to the given
fan. For example, if one defined a `[display_template
my_fan_template]` config section then one could assign
`TEMPLATE=my_fan_template` here. The display_template should produce a
string containing a floating point number with the desired value. The
template will be continuously evaluated and the fan will be
automatically set to the resulting speed. One may set display_template
parameters to use during template evaluation (parameters will be
parsed as Python literals). If TEMPLATE is an empty string then this
command will clear any previous template assigned to the pin (one can
then use `SET_FAN_SPEED` commands to manage the values directly).

### [filament_switch_sensor]

The following command is available when a
[filament_switch_sensor](Config_Reference.md#filament_switch_sensor)
or
[filament_motion_sensor](Config_Reference.md#filament_motion_sensor)
config section is enabled.

#### QUERY_FILAMENT_SENSOR
`QUERY_FILAMENT_SENSOR SENSOR=<sensor_name>`: Queries the current
status of the filament sensor. The data displayed on the terminal will
depend on the sensor type defined in the configuration.

#### SET_FILAMENT_SENSOR
`SET_FILAMENT_SENSOR SENSOR=<sensor_name> ENABLE=[0|1]`: Sets the
filament sensor on/off. If ENABLE is set to 0, the filament sensor
will be disabled, if set to 1 it is enabled.

### [firmware_retraction]

The following standard G-Code commands are available when the
[firmware_retraction config section](Config_Reference.md#firmware_retraction)
is enabled. These commands allow you to utilize the firmware
retraction feature available in many slicers, to reduce stringing
during non-extrusion moves from one part of the print to another.
Appropriately configuring pressure advance reduces the length of
retraction required.
- `G10`: Retracts the extruder using the currently configured
  parameters.
- `G11`: Unretracts the extruder using the currently configured
  parameters.

The following additional commands are also available.

#### SET_RETRACTION
`SET_RETRACTION [RETRACT_LENGTH=<mm>] [RETRACT_SPEED=<mm/s>]
[UNRETRACT_EXTRA_LENGTH=<mm>] [UNRETRACT_SPEED=<mm/s>]`: Adjust the
parameters used by firmware retraction. RETRACT_LENGTH determines the
length of filament to retract and unretract. The speed of retraction
is adjusted via RETRACT_SPEED, and is typically set relatively
high. The speed of unretraction is adjusted via UNRETRACT_SPEED, and
is not particularly critical, although often lower than RETRACT_SPEED.
In some cases it is useful to add a small amount of additional length
on unretraction, and this is set via UNRETRACT_EXTRA_LENGTH.
SET_RETRACTION is commonly set as part of slicer per-filament
configuration, as different filaments require different parameter
settings.

#### GET_RETRACTION
`GET_RETRACTION`: Queries the current parameters used by firmware
retraction and displays them on the terminal.

### [force_move]

The force_move module is automatically loaded, however some commands
require setting `enable_force_move` in the
[printer config](Config_Reference.md#force_move).

#### STEPPER_BUZZ
`STEPPER_BUZZ STEPPER=<config_name>`: Move the given stepper forward
one mm and then backward one mm, repeated 10 times. This is a
diagnostic tool to help verify stepper connectivity.

#### FORCE_MOVE
`FORCE_MOVE STEPPER=<config_name> DISTANCE=<value> VELOCITY=<value>
[ACCEL=<value>]`: This command will forcibly move the given stepper
the given distance (in mm) at the given constant velocity (in mm/s).
If ACCEL is specified and is greater than zero, then the given
acceleration (in mm/s^2) will be used; otherwise no acceleration is
performed. No boundary checks are performed; no kinematic updates are
made; other parallel steppers on an axis will not be moved. Use
caution as an incorrect command could cause damage! Using this command
will almost certainly place the low-level kinematics in an incorrect
state; issue a G28 afterwards to reset the kinematics. This command is
intended for low-level diagnostics and debugging.

#### SET_KINEMATIC_POSITION
`SET_KINEMATIC_POSITION [X=<value>] [Y=<value>] [Z=<value>]`: Force
the low-level kinematic code to believe the toolhead is at the given
cartesian position. This is a diagnostic and debugging command; use
SET_GCODE_OFFSET and/or G92 for regular axis transformations. If an
axis is not specified then it will default to the position that the
head was last commanded to. Setting an incorrect or invalid position
may lead to internal software errors. This command may invalidate
future boundary checks; issue a G28 afterwards to reset the
kinematics.

### [gcode]

The gcode module is automatically loaded.

#### RESTART
`RESTART`: This will cause the host software to reload its config and
perform an internal reset. This command will not clear error state
from the micro-controller (see FIRMWARE_RESTART) nor will it load new
software (see
[the FAQ](FAQ.md#how-do-i-upgrade-to-the-latest-software)).

#### FIRMWARE_RESTART
`FIRMWARE_RESTART`: This is similar to a RESTART command, but it also
clears any error state from the micro-controller.

#### STATUS
`STATUS`: Report the Klipper host software status.

#### HELP
`HELP`: Report the list of available extended G-Code commands.

### [gcode_arcs]

The following standard G-Code commands are available if a
[gcode_arcs config section](Config_Reference.md#gcode_arcs) is
enabled:
- Arc Move Clockwise (G2), Arc Move Counter-clockwise (G3): `G2|G3 [X<pos>] [Y<pos>] [Z<pos>]
  [E<pos>] [F<speed>] I<value> J<value>|I<value> K<value>|J<value> K<value>`
- Arc Plane Select: G17 (XY plane), G18 (XZ plane), G19 (YZ plane)

### [gcode_macro]

The following command is available when a
[gcode_macro config section](Config_Reference.md#gcode_macro) is
enabled (also see the
[command templates guide](Command_Templates.md)).

#### SET_GCODE_VARIABLE
`SET_GCODE_VARIABLE MACRO=<macro_name> VARIABLE=<name> VALUE=<value>`:
This command allows one to change the value of a gcode_macro variable
at run-time. The provided VALUE is parsed as a Python literal.

### [gcode_move]

The gcode_move module is automatically loaded.

#### GET_POSITION
`GET_POSITION`: Return information on the current location of the
toolhead. See the developer documentation of
[GET_POSITION output](Code_Overview.md#coordinate-systems) for more
information.

#### SET_GCODE_OFFSET
`SET_GCODE_OFFSET [X=<pos>|X_ADJUST=<adjust>]
[Y=<pos>|Y_ADJUST=<adjust>] [Z=<pos>|Z_ADJUST=<adjust>] [MOVE=1
[MOVE_SPEED=<speed>]]`: Set a positional offset to apply to future
G-Code commands. This is commonly used to virtually change the Z bed
offset or to set nozzle XY offsets when switching extruders. For
example, if "SET_GCODE_OFFSET Z=0.2" is sent, then future G-Code moves
will have 0.2mm added to their Z height. If the X_ADJUST style
parameters are used, then the adjustment will be added to any existing
offset (eg, "SET_GCODE_OFFSET Z=-0.2" followed by "SET_GCODE_OFFSET
Z_ADJUST=0.3" would result in a total Z offset of 0.1). If "MOVE=1" is
specified then a toolhead move will be issued to apply the given
offset (otherwise the offset will take effect on the next absolute
G-Code move that specifies the given axis). If "MOVE_SPEED" is
specified then the toolhead move will be performed with the given
speed (in mm/s); otherwise the toolhead move will use the last
specified G-Code speed.

#### SAVE_GCODE_STATE
`SAVE_GCODE_STATE [NAME=<state_name>]`: Save the current g-code
coordinate parsing state. Saving and restoring the g-code state is
useful in scripts and macros. This command saves the current g-code
absolute coordinate mode (G90/G91), absolute extrude mode (M82/M83),
origin (G92), offset (SET_GCODE_OFFSET), speed override (M220),
extruder override (M221), move speed, current XYZ position, and
relative extruder "E" position. If NAME is provided it allows one to
name the saved state to the given string. If NAME is not provided it
defaults to "default".

#### RESTORE_GCODE_STATE
`RESTORE_GCODE_STATE [NAME=<state_name>] [MOVE=1
[MOVE_SPEED=<speed>]]`: Restore a state previously saved via
SAVE_GCODE_STATE. If "MOVE=1" is specified then a toolhead move will
be issued to move back to the previous XYZ position. If "MOVE_SPEED"
is specified then the toolhead move will be performed with the given
speed (in mm/s); otherwise the toolhead move will use the restored
g-code speed.

### [hall_filament_width_sensor]

The following commands are available when the
[tsl1401cl filament width sensor config section](Config_Reference.md#tsl1401cl_filament_width_sensor)
or [hall filament width sensor config section](Config_Reference.md#hall_filament_width_sensor)
is enabled (also see [TSLl401CL Filament Width Sensor](TSL1401CL_Filament_Width_Sensor.md)
and [Hall Filament Width Sensor](Hall_Filament_Width_Sensor.md)):

#### QUERY_FILAMENT_WIDTH
`QUERY_FILAMENT_WIDTH`: Return the current measured filament width.

#### RESET_FILAMENT_WIDTH_SENSOR
`RESET_FILAMENT_WIDTH_SENSOR`: Clear all sensor readings. Helpful
after filament change.

#### DISABLE_FILAMENT_WIDTH_SENSOR
`DISABLE_FILAMENT_WIDTH_SENSOR`: Turn off the filament width sensor
and stop using it for flow control.

#### ENABLE_FILAMENT_WIDTH_SENSOR
`ENABLE_FILAMENT_WIDTH_SENSOR`: Turn on the filament width sensor and
start using it for flow control.

#### QUERY_RAW_FILAMENT_WIDTH
`QUERY_RAW_FILAMENT_WIDTH`: Return the current ADC channel readings
and RAW sensor value for calibration points.

#### ENABLE_FILAMENT_WIDTH_LOG
`ENABLE_FILAMENT_WIDTH_LOG`: Turn on diameter logging.

#### DISABLE_FILAMENT_WIDTH_LOG
`DISABLE_FILAMENT_WIDTH_LOG`: Turn off diameter logging.

### [heaters]

The heaters module is automatically loaded if a heater is defined in
the config file.

#### TURN_OFF_HEATERS
`TURN_OFF_HEATERS`: Turn off all heaters.

#### TEMPERATURE_WAIT
`TEMPERATURE_WAIT SENSOR=<config_name> [MINIMUM=<target>]
[MAXIMUM=<target>]`: Wait until the given temperature sensor is at or
above the supplied MINIMUM and/or at or below the supplied MAXIMUM.

#### SET_HEATER_TEMPERATURE
`SET_HEATER_TEMPERATURE HEATER=<heater_name>
[TARGET=<target_temperature>]`: Sets the target temperature for a
heater. If a target temperature is not supplied, the target is 0.

### [idle_timeout]

The idle_timeout module is automatically loaded.

#### SET_IDLE_TIMEOUT
`SET_IDLE_TIMEOUT [TIMEOUT=<timeout>]`: Allows the user to set the
idle timeout (in seconds).

### [input_shaper]

The following command is enabled if an
[input_shaper config section](Config_Reference.md#input_shaper) has
been enabled (also see the
[resonance compensation guide](Resonance_Compensation.md)).

#### SET_INPUT_SHAPER
`SET_INPUT_SHAPER [SHAPER_FREQ_X=<shaper_freq_x>]
[SHAPER_FREQ_Y=<shaper_freq_y>] [DAMPING_RATIO_X=<damping_ratio_x>]
[DAMPING_RATIO_Y=<damping_ratio_y>] [SHAPER_TYPE=<shaper>]
[SHAPER_TYPE_X=<shaper_type_x>] [SHAPER_TYPE_Y=<shaper_type_y>]`:
Modify input shaper parameters. Note that SHAPER_TYPE parameter resets
input shaper for both X and Y axes even if different shaper types have
been configured in [input_shaper] section. SHAPER_TYPE cannot be used
together with either of SHAPER_TYPE_X and SHAPER_TYPE_Y parameters.
See [config reference](Config_Reference.md#input_shaper) for more
details on each of these parameters.

### [manual_probe]

The manual_probe module is automatically loaded.

#### MANUAL_PROBE
`MANUAL_PROBE [SPEED=<speed>]`: Run a helper script useful for
measuring the height of the nozzle at a given location. If SPEED is
specified, it sets the speed of TESTZ commands (the default is
5mm/s). During a manual probe, the following additional commands are
available:
- `ACCEPT`: This command accepts the current Z position and concludes
  the manual probing tool.
- `ABORT`: This command terminates the manual probing tool.
- `TESTZ Z=<value>`: This command moves the nozzle up or down by the
  amount specified in "value". For example, `TESTZ Z=-.1` would move
  the nozzle down .1mm while `TESTZ Z=.1` would move the nozzle up
  .1mm. The value may also be `+`, `-`, `++`, or `--` to move the
  nozzle up or down an amount relative to previous attempts.

#### Z_ENDSTOP_CALIBRATE
`Z_ENDSTOP_CALIBRATE [SPEED=<speed>]`: Run a helper script useful for
calibrating a Z position_endstop config setting. See the MANUAL_PROBE
command for details on the parameters and the additional commands
available while the tool is active.

#### Z_OFFSET_APPLY_ENDSTOP
`Z_OFFSET_APPLY_ENDSTOP`: Take the current Z Gcode offset (aka,
babystepping), and subtract it from the stepper_z endstop_position.
This acts to take a frequently used babystepping value, and "make it
permanent". Requires a `SAVE_CONFIG` to take effect.

### [manual_stepper]

The following command is available when a
[manual_stepper config section](Config_Reference.md#manual_stepper) is
enabled.

#### MANUAL_STEPPER
`MANUAL_STEPPER STEPPER=config_name [ENABLE=[0|1]]
[SET_POSITION=<pos>] [SPEED=<speed>] [ACCEL=<accel>] [MOVE=<pos>
[STOP_ON_ENDSTOP=[1|2|-1|-2]] [SYNC=0]]`: This command will alter the
state of the stepper. Use the ENABLE parameter to enable/disable the
stepper. Use the SET_POSITION parameter to force the stepper to think
it is at the given position. Use the MOVE parameter to request a
movement to the given position. If SPEED and/or ACCEL is specified
then the given values will be used instead of the defaults specified
in the config file. If an ACCEL of zero is specified then no
acceleration will be performed. If STOP_ON_ENDSTOP=1 is specified then
the move will end early should the endstop report as triggered (use
STOP_ON_ENDSTOP=2 to complete the move without error even if the
endstop does not trigger, use -1 or -2 to stop when the endstop
reports not triggered). Normally future G-Code commands will be
scheduled to run after the stepper move completes, however if a manual
stepper move uses SYNC=0 then future G-Code movement commands may run
in parallel with the stepper movement.

### [mcp4018]

The following command is available when a
[mcp4018 config section](Config_Reference.md#mcp4018) is
enabled.

#### SET_DIGIPOT

`SET_DIGIPOT DIGIPOT=config_name WIPER=<value>`: This command will
change the current value of the digipot.  This value should typically
be between 0.0 and 1.0, unless a 'scale' is defined in the config.
When 'scale' is defined, then this value should be  between 0.0 and
'scale'.

### [led]

The following command is available when any of the
[led config sections](Config_Reference.md#leds) are enabled.

#### SET_LED
`SET_LED LED=<config_name> RED=<value> GREEN=<value> BLUE=<value>
WHITE=<value> [INDEX=<index>] [TRANSMIT=0] [SYNC=1]`: This sets the
LED output. Each color `<value>` must be between 0.0 and 1.0. The
WHITE option is only valid on RGBW LEDs. If the LED supports multiple
chips in a daisy-chain then one may specify INDEX to alter the color
of just the given chip (1 for the first chip, 2 for the second,
etc.). If INDEX is not provided then all LEDs in the daisy-chain will
be set to the provided color. If TRANSMIT=0 is specified then the
color change will only be made on the next SET_LED command that does
not specify TRANSMIT=0; this may be useful in combination with the
INDEX parameter to batch multiple updates in a daisy-chain. By
default, the SET_LED command will sync it's changes with other ongoing
gcode commands.  This can lead to undesirable behavior if LEDs are
being set while the printer is not printing as it will reset the idle
timeout. If careful timing is not needed, the optional SYNC=0
parameter can be specified to apply the changes without resetting the
idle timeout.

#### SET_LED_TEMPLATE
`SET_LED_TEMPLATE LED=<led_name> TEMPLATE=<template_name>
[<param_x>=<literal>] [INDEX=<index>]`: Assign a
[display_template](Config_Reference.md#display_template) to a given
[LED](Config_Reference.md#leds). For example, if one defined a
`[display_template my_led_template]` config section then one could
assign `TEMPLATE=my_led_template` here. The display_template should
produce a comma separated string containing four floating point
numbers corresponding to red, green, blue, and white color settings.
The template will be continuously evaluated and the LED will be
automatically set to the resulting colors. One may set
display_template parameters to use during template evaluation
(parameters will be parsed as Python literals). If INDEX is not
specified then all chips in the LED's daisy-chain will be set to the
template, otherwise only the chip with the given index will be
updated. If TEMPLATE is an empty string then this command will clear
any previous template assigned to the LED (one can then use `SET_LED`
commands to manage the LED's color settings).

### [output_pin]

The following command is available when an
[output_pin config section](Config_Reference.md#output_pin) or
[pwm_tool config section](Config_Reference.md#pwm_tool) is
enabled.

#### SET_PIN
`SET_PIN PIN=config_name VALUE=<value>`: Set the pin to the given
output `VALUE`. VALUE should be 0 or 1 for "digital" output pins. For
PWM pins, set to a value between 0.0 and 1.0, or between 0.0 and
`scale` if a scale is configured in the output_pin config section.

`SET_PIN PIN=config_name TEMPLATE=<template_name> [<param_x>=<literal>]`:
If `TEMPLATE` is specified then it assigns a
[display_template](Config_Reference.md#display_template) to the given
pin. For example, if one defined a `[display_template
my_pin_template]` config section then one could assign
`TEMPLATE=my_pin_template` here. The display_template should produce a
string containing a floating point number with the desired value. The
template will be continuously evaluated and the pin will be
automatically set to the resulting value. One may set display_template
parameters to use during template evaluation (parameters will be
parsed as Python literals). If TEMPLATE is an empty string then this
command will clear any previous template assigned to the pin (one can
then use `SET_PIN` commands to manage the values directly).

### [palette2]

The following commands are available when the
[palette2 config section](Config_Reference.md#palette2) is enabled.

Palette prints work by embedding special OCodes (Omega Codes) in the
GCode file:
- `O1`...`O32`: These codes are read from the GCode stream and processed
  by this module and passed to the Palette 2 device.

The following additional commands are also available.

#### PALETTE_CONNECT
`PALETTE_CONNECT`: This command initializes the connection with the
Palette 2.

#### PALETTE_DISCONNECT
`PALETTE_DISCONNECT`: This command disconnects from the Palette 2.

#### PALETTE_CLEAR
`PALETTE_CLEAR`: This command instructs the Palette 2 to clear all of
the input and output paths of filament.

#### PALETTE_CUT
`PALETTE_CUT`: This command instructs the Palette 2 to cut the
filament currently loaded in the splice core.

#### PALETTE_SMART_LOAD
`PALETTE_SMART_LOAD`: This command start the smart load sequence on
the Palette 2. Filament is loaded automatically by extruding it the
distance calibrated on the device for the printer, and instructs the
Palette 2 once the loading has been completed. This command is the
same as pressing **Smart Load** directly on the Palette 2 screen after
the filament load is complete.

### [pid_calibrate]

The pid_calibrate module is automatically loaded if a heater is defined
in the config file.

#### PID_CALIBRATE
`PID_CALIBRATE HEATER=<config_name> TARGET=<temperature>
[WRITE_FILE=1]`: Perform a PID calibration test. The specified heater
will be enabled until the specified target temperature is reached, and
then the heater will be turned off and on for several cycles. If the
WRITE_FILE parameter is enabled, then the file /tmp/heattest.txt will
be created with a log of all temperature samples taken during the
test.

### [pause_resume]

The following commands are available when the
[pause_resume config section](Config_Reference.md#pause_resume) is
enabled:

#### PAUSE
`PAUSE`: Pauses the current print. The current position is captured
for restoration upon resume.

#### RESUME
`RESUME [VELOCITY=<value>]`: Resumes the print from a pause, first
restoring the previously captured position. The VELOCITY parameter
determines the speed at which the tool should return to the original
captured position.

#### CLEAR_PAUSE
`CLEAR_PAUSE`: Clears the current paused state without resuming the
print. This is useful if one decides to cancel a print after a
PAUSE. It is recommended to add this to your start gcode to make sure
the paused state is fresh for each print.

#### CANCEL_PRINT
`CANCEL_PRINT`: Cancels the current print.

### [print_stats]

The print_stats module is automatically loaded.

#### SET_PRINT_STATS_INFO
`SET_PRINT_STATS_INFO [TOTAL_LAYER=<total_layer_count>] [CURRENT_LAYER=
<current_layer>]`: Pass slicer info like layer act and total to Klipper.
Add `SET_PRINT_STATS_INFO [TOTAL_LAYER=<total_layer_count>]` to your
slicer start gcode section and `SET_PRINT_STATS_INFO [CURRENT_LAYER=
<current_layer>]` at the layer change gcode section to pass layer
information from your slicer to Klipper.

### [probe]

The following commands are available when a
[probe config section](Config_Reference.md#probe) or
[bltouch config section](Config_Reference.md#bltouch) is enabled (also
see the [probe calibrate guide](Probe_Calibrate.md)).

#### PROBE
`PROBE [PROBE_SPEED=<mm/s>] [LIFT_SPEED=<mm/s>] [SAMPLES=<count>]
[SAMPLE_RETRACT_DIST=<mm>] [SAMPLES_TOLERANCE=<mm>]
[SAMPLES_TOLERANCE_RETRIES=<count>] [SAMPLES_RESULT=median|average]`:
Move the nozzle downwards until the probe triggers. If any of the
optional parameters are provided they override their equivalent
setting in the [probe config section](Config_Reference.md#probe).

#### QUERY_PROBE
`QUERY_PROBE`: Report the current status of the probe ("triggered" or
"open").

#### PROBE_ACCURACY
`PROBE_ACCURACY [PROBE_SPEED=<mm/s>] [SAMPLES=<count>]
[SAMPLE_RETRACT_DIST=<mm>]`: Calculate the maximum, minimum, average,
median, and standard deviation of multiple probe samples. By default,
10 SAMPLES are taken. Otherwise the optional parameters default to
their equivalent setting in the probe config section.

#### PROBE_CALIBRATE
`PROBE_CALIBRATE [SPEED=<speed>] [<probe_parameter>=<value>]`: Run a
helper script useful for calibrating the probe's z_offset. See the
PROBE command for details on the optional probe parameters. See the
MANUAL_PROBE command for details on the SPEED parameter and the
additional commands available while the tool is active. Please note,
the PROBE_CALIBRATE command uses the speed variable to move in XY
direction as well as Z.

#### Z_OFFSET_APPLY_PROBE
`Z_OFFSET_APPLY_PROBE`: Take the current Z Gcode offset (aka,
babystepping), and subtract if from the probe's z_offset.  This acts
to take a frequently used babystepping value, and "make it permanent".
Requires a `SAVE_CONFIG` to take effect.

### [probe_eddy_current]

The following commands are available when a
[probe_eddy_current config section](Config_Reference.md#probe_eddy_current)
is enabled.

#### PROBE_EDDY_CURRENT_CALIBRATE
`PROBE_EDDY_CURRENT_CALIBRATE CHIP=<config_name>`: This starts a tool
that calibrates the sensor resonance frequencies to corresponding Z
heights. The tool will take a couple of minutes to complete. After
completion, use the SAVE_CONFIG command to store the results in the
printer.cfg file.

#### LDC_CALIBRATE_DRIVE_CURRENT
`LDC_CALIBRATE_DRIVE_CURRENT CHIP=<config_name>` This tool will
calibrate the ldc1612 DRIVE_CURRENT0 register. Prior to using this
tool, move the sensor so that it is near the center of the bed and
about 20mm above the bed surface. Run this command to determine an
appropriate DRIVE_CURRENT for the sensor. After running this command
use the SAVE_CONFIG command to store that new setting in the
printer.cfg config file.

### [pwm_cycle_time]

The following command is available when a
[pwm_cycle_time config section](Config_Reference.md#pwm_cycle_time)
is enabled.

#### SET_PIN
`SET_PIN PIN=config_name VALUE=<value> [CYCLE_TIME=<cycle_time>]`:
This command works similarly to [output_pin](#output_pin) SET_PIN
commands. The command here supports setting an explicit cycle time
using the CYCLE_TIME parameter (specified in seconds). Note that the
CYCLE_TIME parameter is not stored between SET_PIN commands (any
SET_PIN command without an explicit CYCLE_TIME parameter will use the
`cycle_time` specified in the pwm_cycle_time config section).

### [quad_gantry_level]

The following commands are available when the
[quad_gantry_level config section](Config_Reference.md#quad_gantry_level)
is enabled.

#### QUAD_GANTRY_LEVEL
`QUAD_GANTRY_LEVEL [RETRIES=<value>] [RETRY_TOLERANCE=<value>]
[HORIZONTAL_MOVE_Z=<value>] [<probe_parameter>=<value>]`: This command
will probe the points specified in the config and then make
independent adjustments to each Z stepper to compensate for tilt. See
the PROBE command for details on the optional probe parameters. The
optional `RETRIES`, `RETRY_TOLERANCE`, and `HORIZONTAL_MOVE_Z` values
override those options specified in the config file.

### [query_adc]

The query_adc module is automatically loaded.

#### QUERY_ADC
`QUERY_ADC [NAME=<config_name>] [PULLUP=<value>]`: Report the last
analog value received for a configured analog pin. If NAME is not
provided, the list of available adc names are reported. If PULLUP is
provided (as a value in Ohms), the raw analog value along with the
equivalent resistance given that pullup is reported.

### [query_endstops]

The query_endstops module is automatically loaded. The following
standard G-Code commands are currently available, but using them is
not recommended:
- Get Endstop Status: `M119` (Use QUERY_ENDSTOPS instead.)

#### QUERY_ENDSTOPS
`QUERY_ENDSTOPS`: Probe the axis endstops and report if they are
"triggered" or in an "open" state. This command is typically used to
verify that an endstop is working correctly.

### [resonance_tester]

The following commands are available when a
[resonance_tester config section](Config_Reference.md#resonance_tester)
is enabled (also see the
[measuring resonances guide](Measuring_Resonances.md)).

#### MEASURE_AXES_NOISE
`MEASURE_AXES_NOISE`: Measures and outputs the noise for all axes of
all enabled accelerometer chips.

#### TEST_RESONANCES
`TEST_RESONANCES AXIS=<axis> [OUTPUT=<resonances,raw_data>]
[NAME=<name>] [FREQ_START=<min_freq>] [FREQ_END=<max_freq>]
[ACCEL_PER_HZ=<accel_per_hz>] [HZ_PER_SEC=<hz_per_sec>] [CHIPS=<chip_name>]
[POINT=x,y,z] [INPUT_SHAPING=<0:1>]`: Runs the resonance
test in all configured probe points for the requested "axis" and
measures the acceleration using the accelerometer chips configured for
the respective axis. "axis" can either be X or Y, or specify an
arbitrary direction as `AXIS=dx,dy`, where dx and dy are floating
point numbers defining a direction vector (e.g. `AXIS=X`, `AXIS=Y`, or
`AXIS=1,-1` to define a diagonal direction). Note that `AXIS=dx,dy`
and `AXIS=-dx,-dy` is equivalent. `chip_name` can be one or
more configured accel chips, delimited with comma, for example
`CHIPS="adxl345, adxl345 rpi"`. If POINT is specified it will override the point(s)
configured in `[resonance_tester]`. If `INPUT_SHAPING=0` or not set(default),
disables input shaping for the resonance testing, because
it is not valid to run the resonance testing with the input shaper
enabled. `OUTPUT` parameter is a comma-separated list of which outputs
will be written. If `raw_data` is requested, then the raw
accelerometer data is written into a file or a series of files
`/tmp/raw_data_<axis>_[<chip_name>_][<point>_]<name>.csv` with
(`<point>_` part of the name generated only if more than 1 probe point
is configured or POINT is specified). If `resonances` is specified, the
frequency response is calculated (across all probe points) and written into
`/tmp/resonances_<axis>_<name>.csv` file. If unset, OUTPUT defaults to
`resonances`, and NAME defaults to the current time in
"YYYYMMDD_HHMMSS" format.

#### SHAPER_CALIBRATE
`SHAPER_CALIBRATE [AXIS=<axis>] [NAME=<name>] [FREQ_START=<min_freq>]
[FREQ_END=<max_freq>] [ACCEL_PER_HZ=<accel_per_hz>][HZ_PER_SEC=<hz_per_sec>]
[CHIPS=<chip_name>] [MAX_SMOOTHING=<max_smoothing>] [INPUT_SHAPING=<0:1>]`:
Similarly to `TEST_RESONANCES`, runs
the resonance test as configured, and tries to find the optimal
parameters for the input shaper for the requested axis (or both X and
Y axes if `AXIS` parameter is unset). If `MAX_SMOOTHING` is unset, its
value is taken from `[resonance_tester]` section, with the default
being unset. See the
[Max smoothing](Measuring_Resonances.md#max-smoothing) of the
measuring resonances guide for more information on the use of this
feature. The results of the tuning are printed to the console, and the
frequency responses and the different input shapers values are written
to a CSV file(s) `/tmp/calibration_data_<axis>_<name>.csv`. Unless
specified, NAME defaults to the current time in "YYYYMMDD_HHMMSS"
format. Note that the suggested input shaper parameters can be
persisted in the config by issuing `SAVE_CONFIG` command, and if
`[input_shaper]` was already enabled previously, these parameters
take effect immediately.

### [respond]

The following standard G-Code commands are available when the
[respond config section](Config_Reference.md#respond) is enabled:
- `M118 <message>`: echo the message prepended with the configured
  default prefix (or `echo: ` if no prefix is configured).

The following additional commands are also available.

#### RESPOND
- `RESPOND MSG="<message>"`: echo the message prepended with the
  configured default prefix (or `echo: ` if no prefix is configured).
- `RESPOND TYPE=echo MSG="<message>"`: echo the message prepended with
  `echo: `.
- `RESPOND TYPE=echo_no_space MSG="<message>"`: echo the message prepended with
  `echo:` without a space between prefix and message, helpful for compatibility with some octoprint plugins that expect very specific formatting.
- `RESPOND TYPE=command MSG="<message>"`: echo the message prepended
  with `// `.  OctoPrint can be configured to respond to these messages
  (e.g.  `RESPOND TYPE=command MSG=action:pause`).
- `RESPOND TYPE=error MSG="<message>"`: echo the message prepended
  with `!! `.
- `RESPOND PREFIX=<prefix> MSG="<message>"`: echo the message
  prepended with `<prefix>`. (The `PREFIX` parameter will take
  priority over the `TYPE` parameter)

### [save_variables]

The following command is enabled if a
[save_variables config section](Config_Reference.md#save_variables)
has been enabled.

#### SAVE_VARIABLE
`SAVE_VARIABLE VARIABLE=<name> VALUE=<value>`: Saves the variable to
disk so that it can be used across restarts. All stored variables are
loaded into the `printer.save_variables.variables` dict at startup and
can be used in gcode macros. The provided VALUE is parsed as a Python
literal.

### [screws_tilt_adjust]

The following commands are available when the
[screws_tilt_adjust config section](Config_Reference.md#screws_tilt_adjust)
is enabled (also see the
[manual level guide](Manual_Level.md#adjusting-bed-leveling-screws-using-the-bed-probe)).

#### SCREWS_TILT_CALCULATE
`SCREWS_TILT_CALCULATE [DIRECTION=CW|CCW] [MAX_DEVIATION=<value>]
[HORIZONTAL_MOVE_Z=<value>] [<probe_parameter>=<value>]`: This command will
invoke the bed screws adjustment tool. It will command the nozzle to different
locations (as defined in the config file) probing the z height and calculate
the number of knob turns to adjust the bed level. If DIRECTION is specified,
the knob turns will all be in the same direction, clockwise (CW) or
counterclockwise (CCW). See the PROBE command for details on the optional probe
parameters. IMPORTANT: You MUST always do a G28 before using this command. If
MAX_DEVIATION is specified, the command will raise a gcode error if any
difference in the screw height relative to the base screw height is greater
than the value provided. The optional `HORIZONTAL_MOVE_Z` value overrides the
`horizontal_move_z` option specified in the config file.

### [sdcard_loop]

When the [sdcard_loop config section](Config_Reference.md#sdcard_loop)
is enabled, the following extended commands are available.

#### SDCARD_LOOP_BEGIN
`SDCARD_LOOP_BEGIN COUNT=<count>`: Begin a looped section in the SD
print. A count of 0 indicates that the section should be looped
indefinitely.

#### SDCARD_LOOP_END
`SDCARD_LOOP_END`: End a looped section in the SD print.

#### SDCARD_LOOP_DESIST
`SDCARD_LOOP_DESIST`: Complete existing loops without further
iterations.

### [servo]

The following commands are available when a
[servo config section](Config_Reference.md#servo) is enabled.

#### SET_SERVO
`SET_SERVO SERVO=config_name [ANGLE=<degrees> | WIDTH=<seconds>]`: Set
the servo position to the given angle (in degrees) or pulse width (in
seconds). Use `WIDTH=0` to disable the servo output.

### [skew_correction]

The following commands are available when the
[skew_correction config section](Config_Reference.md#skew_correction)
is enabled (also see the [Skew Correction](Skew_Correction.md) guide).

#### SET_SKEW
`SET_SKEW [XY=<ac_length,bd_length,ad_length>] [XZ=<ac,bd,ad>]
[YZ=<ac,bd,ad>] [CLEAR=<0|1>]`: Configures the [skew_correction]
module with measurements (in mm) taken from a calibration print.  One
may enter measurements for any combination of planes, planes not
entered will retain their current value. If `CLEAR=1` is entered then
all skew correction will be disabled.

#### GET_CURRENT_SKEW
`GET_CURRENT_SKEW`: Reports the current printer skew for each plane in
both radians and degrees. The skew is calculated based on parameters
provided via the `SET_SKEW` gcode.

#### CALC_MEASURED_SKEW
`CALC_MEASURED_SKEW [AC=<ac_length>] [BD=<bd_length>]
[AD=<ad_length>]`: Calculates and reports the skew (in radians and
degrees) based on a measured print. This can be useful for determining
the printer's current skew after correction has been applied. It may
also be useful before correction is applied to determine if skew
correction is necessary. See [Skew Correction](Skew_Correction.md) for
details on skew calibration objects and measurements.

#### SKEW_PROFILE
`SKEW_PROFILE [LOAD=<name>] [SAVE=<name>] [REMOVE=<name>]`: Profile
management for skew_correction. LOAD will restore skew state from the
profile matching the supplied name. SAVE will save the current skew
state to a profile matching the supplied name. Remove will delete the
profile matching the supplied name from persistent memory. Note that
after SAVE or REMOVE operations have been run the SAVE_CONFIG gcode
must be run to make the changes to persistent memory permanent.

### [smart_effector]

Several commands are available when a
[smart_effector config section](Config_Reference.md#smart_effector) is enabled.
Be sure to check the official documentation for the Smart Effector on the
[Duet3D Wiki](https://duet3d.dozuki.com/Wiki/Smart_effector_and_carriage_adapters_for_delta_printer)
before changing the Smart Effector parameters. Also check the
[probe calibration guide](Probe_Calibrate.md).

#### SET_SMART_EFFECTOR
`SET_SMART_EFFECTOR [SENSITIVITY=<sensitivity>] [ACCEL=<accel>]
[RECOVERY_TIME=<time>]`: Set the Smart Effector parameters. When
`SENSITIVITY` is specified, the respective value is written to the
SmartEffector EEPROM (requires `control_pin` to be provided).
Acceptable `<sensitivity>` values are 0..255, the default is 50. Lower
values require less nozzle contact force to trigger (but there is a
higher risk of false triggering due to vibrations during probing), and
higher values reduce false triggering (but require larger contact
force to trigger). Since the sensitivity is written to EEPROM, it is
preserved after the shutdown, and so it does not need to be configured
on every printer startup. `ACCEL` and `RECOVERY_TIME` allow to
override the corresponding parameters at run-time, see the
[config section](Config_Reference.md#smart_effector) of Smart Effector
for more info on those parameters.

#### RESET_SMART_EFFECTOR
`RESET_SMART_EFFECTOR`: Resets Smart Effector sensitivity to its factory
settings. Requires `control_pin` to be provided in the config section.

### [stepper_enable]

The stepper_enable module is automatically loaded.

#### SET_STEPPER_ENABLE
`SET_STEPPER_ENABLE STEPPER=<config_name> ENABLE=[0|1]`: Enable or
disable only the given stepper. This is a diagnostic and debugging
tool and must be used with care. Disabling an axis motor does not
reset the homing information. Manually moving a disabled stepper may
cause the machine to operate the motor outside of safe limits. This
can lead to damage to axis components, hot ends, and print surface.

### [temperature_fan]

The following command is available when a
[temperature_fan config section](Config_Reference.md#temperature_fan)
is enabled.

#### SET_TEMPERATURE_FAN_TARGET
`SET_TEMPERATURE_FAN_TARGET temperature_fan=<temperature_fan_name>
[target=<target_temperature>] [min_speed=<min_speed>]
[max_speed=<max_speed>]`: Sets the target temperature for a
temperature_fan. If a target is not supplied, it is set to the
specified temperature in the config file. If speeds are not supplied,
no change is applied.

### [tmcXXXX]

The following commands are available when any of the
[tmcXXXX config sections](Config_Reference.md#tmc-stepper-driver-configuration)
are enabled.

#### DUMP_TMC
`DUMP_TMC STEPPER=<name> [REGISTER=<name>]`: This command will read all TMC
driver registers and report their values. If a REGISTER is provided, only
the specified register will be dumped.

#### INIT_TMC
`INIT_TMC STEPPER=<name>`: This command will initialize the TMC
registers. Needed to re-enable the driver if power to the chip is
turned off then back on.

#### SET_TMC_CURRENT
`SET_TMC_CURRENT STEPPER=<name> CURRENT=<amps> HOLDCURRENT=<amps>`:
This will adjust the run and hold currents of the TMC driver.
`HOLDCURRENT` is not applicable to tmc2660 drivers.
When used on a driver which has the `globalscaler` field (tmc5160 and tmc2240),
if StealthChop2 is used, the stepper must be held at standstill for >130ms so
that the driver executes the AT#1 calibration.

#### SET_TMC_FIELD
`SET_TMC_FIELD STEPPER=<name> FIELD=<field> VALUE=<value> VELOCITY=<value>`:
This will alter the value of the specified register field of the TMC driver.
This command is intended for low-level diagnostics and debugging only
because changing the fields during run-time can lead to undesired and
potentially dangerous behavior of your printer. Permanent changes
should be made using the printer configuration file instead. No sanity
checks are performed for the given values.
A VELOCITY can also be specified instead of a VALUE. This velocity is
converted to the 20bit TSTEP based value representation. Only use the VELOCITY
argument for fields that represent velocities.

### [toolhead]

The toolhead module is automatically loaded.

#### SET_VELOCITY_LIMIT
`SET_VELOCITY_LIMIT [VELOCITY=<value>] [ACCEL=<value>]
[MINIMUM_CRUISE_RATIO=<value>] [SQUARE_CORNER_VELOCITY=<value>]`: This
command can alter the velocity limits that were specified in the
printer config file. See the
[printer config section](Config_Reference.md#printer) for a
description of each parameter.

### [tuning_tower]

The tuning_tower module is automatically loaded.

#### TUNING_TOWER
`TUNING_TOWER COMMAND=<command> PARAMETER=<name> START=<value>
[SKIP=<value>] [FACTOR=<value> [BAND=<value>]] | [STEP_DELTA=<value>
STEP_HEIGHT=<value>]`: A tool for tuning a parameter on each Z height
during a print. The tool will run the given `COMMAND` with the given
`PARAMETER` assigned to a value that varies with `Z` according to a
formula. Use `FACTOR` if you will use a ruler or calipers to measure
the Z height of the optimum value, or `STEP_DELTA` and `STEP_HEIGHT`
if the tuning tower model has bands of discrete values as is common
with temperature towers. If `SKIP=<value>` is specified, the tuning
process doesn't begin until Z height `<value>` is reached, and below
that the value will be set to `START`; in this case, the `z_height`
used in the formulas below is actually `max(z - skip, 0)`.  There are
three possible combinations of options:
- `FACTOR`: The value changes at a rate of `factor` per millimeter.
  The formula used is: `value = start + factor * z_height`. You can
  plug the optimum Z height directly into the formula to determine the
  optimum parameter value.
- `FACTOR` and `BAND`: The value changes at an average rate of
  `factor` per millimeter, but in discrete bands where the adjustment
  will only be made every `BAND` millimeters of Z height.
  The formula used is:
  `value = start + factor * ((floor(z_height / band) + .5) * band)`.
- `STEP_DELTA` and `STEP_HEIGHT`: The value changes by `STEP_DELTA`
  every `STEP_HEIGHT` millimeters. The formula used is:
  `value = start + step_delta * floor(z_height / step_height)`.
  You can simply count bands or read tuning tower labels to determine
  the optimum value.

### [virtual_sdcard]

Klipper supports the following standard G-Code commands if the
[virtual_sdcard config section](Config_Reference.md#virtual_sdcard) is
enabled:
- List SD card: `M20`
- Initialize SD card: `M21`
- Select SD file: `M23 <filename>`
- Start/resume SD print: `M24`
- Pause SD print: `M25`
- Set SD position: `M26 S<offset>`
- Report SD print status: `M27`

In addition, the following extended commands are available when the
"virtual_sdcard" config section is enabled.

#### SDCARD_PRINT_FILE
`SDCARD_PRINT_FILE FILENAME=<filename>`: Load a file and start SD
print.

#### SDCARD_RESET_FILE
`SDCARD_RESET_FILE`: Unload file and clear SD state.

### [z_thermal_adjust]

The following commands are available when the
[z_thermal_adjust config section](Config_Reference.md#z_thermal_adjust)
is enabled.

#### SET_Z_THERMAL_ADJUST
`SET_Z_THERMAL_ADJUST [ENABLE=<0:1>] [TEMP_COEFF=<value>] [REF_TEMP=<value>]`:
Enable or disable the Z thermal adjustment with `ENABLE`. Disabling does not
remove any adjustment already applied, but will freeze the current adjustment
value - this prevents potentially unsafe downward Z movement. Re-enabling can
potentially cause upward tool movement as the adjustment is updated and applied.
`TEMP_COEFF` allows run-time tuning of the adjustment temperature coefficient
(i.e. the `TEMP_COEFF` config parameter). `TEMP_COEFF` values are not saved to
the config. `REF_TEMP` manually overrides the reference temperature typically
set during homing (for use in e.g. non-standard homing routines) - will be reset
automatically upon homing.

### [z_tilt]

The following commands are available when the
[z_tilt config section](Config_Reference.md#z_tilt) is enabled.

#### Z_TILT_ADJUST
`Z_TILT_ADJUST [RETRIES=<value>] [RETRY_TOLERANCE=<value>]
[HORIZONTAL_MOVE_Z=<value>] [<probe_parameter>=<value>]`: This command
will probe the points specified in the config and then make
independent adjustments to each Z stepper to compensate for tilt. See
the PROBE command for details on the optional probe parameters. The
optional `RETRIES`, `RETRY_TOLERANCE`, and `HORIZONTAL_MOVE_Z` values
override those options specified in the config file.

### [temperature_probe]

The following commands are available when a
[temperature_probe config section](Config_Reference.md#temperature_probe)
is enabled.

#### TEMPERATURE_PROBE_CALIBRATE
`TEMPERATURE_PROBE_CALIBRATE [PROBE=<probe name>] [TARGET=<value>] [STEP=<value>]`:
Initiates probe drift calibration for eddy current based probes.  The `TARGET`
is a target temperature for the last sample.  When the temperature recorded
during a sample exceeds the `TARGET` calibration will complete.  The `STEP`
parameter sets temperature delta (in C) between samples. After a sample has
been taken, this delta is used to schedule a call to `TEMPERATURE_PROBE_NEXT`.
The default `STEP` is 2.

#### TEMPERATURE_PROBE_NEXT
`TEMPERATURE_PROBE_NEXT`: After calibration has started this command is run to
take the next sample.  It is automatically scheduled to run when the delta
specified by `STEP` has been reached, however its also possible to manually run
this command to force a new sample.  This command is only available during
calibration.

#### TEMPERATURE_PROBE_COMPLETE:
`TEMPERATURE_PROBE_COMPLETE`:  Can be used to end calibration and save the
current result before the `TARGET` temperature is reached.  This command
is only available during calibration.

#### ABORT
`ABORT`:  Aborts the calibration process, discarding the current results.
This command is only available during drift calibration.

### TEMPERATURE_PROBE_ENABLE
`TEMPERATURE_PROBE_ENABLE ENABLE=[0|1]`: Sets temperature drift
compensation on or off. If ENABLE is set to 0, drift compensation
will be disabled, if set to 1 it is enabled.<|MERGE_RESOLUTION|>--- conflicted
+++ resolved
@@ -484,13 +484,6 @@
 config section). If MOTION_QUEUE is an empty string then the stepper
 will be desynchronized from all extruder movement.
 
-<<<<<<< HEAD
-#### SET_EXTRUDER_STEP_DISTANCE
-This command is deprecated and will be removed in the near future.
-
-#### SYNC_STEPPER_TO_EXTRUDER
-This command is deprecated and will be removed in the near future.
-
 ### [mixing_extruder]
 
 The following commands are available when a
@@ -528,8 +521,6 @@
 handling is disabled.
 When no parameter is provided the current mixing gradient status is displayed.
 
-=======
->>>>>>> 80d185c9
 ### [fan_generic]
 
 The following command is available when a
