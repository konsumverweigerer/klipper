# G-Codes

This document describes the commands that Klipper supports. These are
commands that one may enter into the OctoPrint terminal tab.

## G-Code commands

Klipper supports the following standard G-Code commands:
- Move (G0 or G1): `G1 [X<pos>] [Y<pos>] [Z<pos>] [E<pos>] [F<speed>]`
- Dwell: `G4 P<milliseconds>`
- Move to origin: `G28 [X] [Y] [Z]`
- Turn off motors: `M18` or `M84`
- Wait for current moves to finish: `M400`
- Use absolute/relative distances for extrusion: `M82`, `M83`
- Use absolute/relative coordinates: `G90`, `G91`
- Set position: `G92 [X<pos>] [Y<pos>] [Z<pos>] [E<pos>]`
- Set speed factor override percentage: `M220 S<percent>`
- Set extrude factor override percentage: `M221 S<percent>`
- Set acceleration: `M204 S<value>` OR `M204 P<value> T<value>`
  - Note: If S is not specified and both P and T are specified, then
    the acceleration is set to the minimum of P and T. If only one of
    P or T is specified, the command has no effect.
- Get extruder temperature: `M105`
- Set extruder temperature: `M104 [T<index>] [S<temperature>]`
- Set extruder temperature and wait: `M109 [T<index>] S<temperature>`
  - Note: M109 always waits for temperature to settle at requested
    value
- Set bed temperature: `M140 [S<temperature>]`
- Set bed temperature and wait: `M190 S<temperature>`
  - Note: M190 always waits for temperature to settle at requested
    value
- Set fan speed: `M106 S<value>`
- Turn fan off: `M107`
- Emergency stop: `M112`
- Get current position: `M114`
- Get firmware version: `M115`

For further details on the above commands see the
[RepRap G-Code documentation](http://reprap.org/wiki/G-code).

Klipper's goal is to support the G-Code commands produced by common
3rd party software (eg, OctoPrint, Printrun, Slic3r, Cura, etc.) in
their standard configurations. It is not a goal to support every
possible G-Code command. Instead, Klipper prefers human readable
["extended G-Code commands"](#additional-commands). Similarly, the
G-Code terminal output is only intended to be human readable - see the
[API Server document](API_Server.md) if controlling Klipper from
external software.

If one requires a less common G-Code command then it may be possible
to implement it with a custom
[gcode_macro config section](Config_Reference.md#gcode_macro). For
example, one might use this to implement: `G12`, `G29`, `G30`, `G31`,
`M42`, `M80`, `M81`, `T1`, etc.

## Additional Commands

Klipper uses "extended" G-Code commands for general configuration and
status. These extended commands all follow a similar format - they
start with a command name and may be followed by one or more
parameters. For example: `SET_SERVO SERVO=myservo ANGLE=5.3`. In this
document, the commands and parameters are shown in uppercase, however
they are not case sensitive. (So, "SET_SERVO" and "set_servo" both run
the same command.)

This section is organized by Klipper module name, which generally
follows the section names specified in the
[printer configuration file](Config_Reference.md). Note that some
modules are automatically loaded.

### [adxl345]

The following commands are available when an
[adxl345 config section](Config_Reference.md#adxl345) is enabled.

#### ACCELEROMETER_MEASURE
`ACCELEROMETER_MEASURE [CHIP=<config_name>] [NAME=<value>]`: Starts
accelerometer measurements at the requested number of samples per
second. If CHIP is not specified it defaults to "adxl345". The command
works in a start-stop mode: when executed for the first time, it
starts the measurements, next execution stops them. The results of
measurements are written to a file named
`/tmp/adxl345-<chip>-<name>.csv` where `<chip>` is the name of the
accelerometer chip (`my_chip_name` from `[adxl345 my_chip_name]`) and
`<name>` is the optional NAME parameter. If NAME is not specified it
defaults to the current time in "YYYYMMDD_HHMMSS" format. If the
accelerometer does not have a name in its config section (simply
`[adxl345]`) then `<chip>` part of the name is not generated.

#### ACCELEROMETER_QUERY
`ACCELEROMETER_QUERY [CHIP=<config_name>] [RATE=<value>]`: queries
accelerometer for the current value. If CHIP is not specified it
defaults to "adxl345". If RATE is not specified, the default value is
used. This command is useful to test the connection to the ADXL345
accelerometer: one of the returned values should be a free-fall
acceleration (+/- some noise of the chip).

#### ACCELEROMETER_DEBUG_READ
`ACCELEROMETER_DEBUG_READ [CHIP=<config_name>] REG=<register>`:
queries ADXL345 register "register" (e.g. 44 or 0x2C). Can be useful
for debugging purposes.

#### ACCELEROMETER_DEBUG_WRITE
`ACCELEROMETER_DEBUG_WRITE [CHIP=<config_name>] REG=<register>
VAL=<value>`: Writes raw "value" into a register "register". Both
"value" and "register" can be a decimal or a hexadecimal integer. Use
with care, and refer to ADXL345 data sheet for the reference.

### [angle]

The following commands are available when an
[angle config section](Config_Reference.md#angle) is enabled.

#### ANGLE_CALIBRATE
`ANGLE_CALIBRATE CHIP=<chip_name>`: Perform angle calibration on the
given sensor (there must be an `[angle chip_name]` config section that
has specified a `stepper` parameter). IMPORTANT - this tool will
command the stepper motor to move without checking the normal
kinematic boundary limits. Ideally the motor should be disconnected
from any printer carriage before performing calibration. If the
stepper can not be disconnected from the printer, make sure the
carriage is near the center of its rail before starting calibration.
(The stepper motor may move forwards or backwards two full rotations
during this test.) After completing this test use the `SAVE_CONFIG`
command to save the calibration data to the config file. In order to
use this tool the Python "numpy" package must be installed (see the
[measuring resonance document](Measuring_Resonances.md#software-installation)
for more information).

#### ANGLE_DEBUG_READ
`ANGLE_DEBUG_READ CHIP=<config_name> REG=<register>`: Queries sensor
register "register" (e.g. 44 or 0x2C). Can be useful for debugging
purposes. This is only available for tle5012b chips.

#### ANGLE_DEBUG_WRITE
`ANGLE_DEBUG_WRITE CHIP=<config_name> REG=<register> VAL=<value>`:
Writes raw "value" into register "register". Both "value" and
"register" can be a decimal or a hexadecimal integer. Use with care,
and refer to sensor data sheet for the reference. This is only
available for tle5012b chips.

### [axis_twist_compensation]

The following commands are available when the
[axis_twist_compensation config
section](Config_Reference.md#axis_twist_compensation) is enabled.

#### AXIS_TWIST_COMPENSATION_CALIBRATE
`AXIS_TWIST_COMPENSATION_CALIBRATE [SAMPLE_COUNT=<value>]`: Initiates the X
twist calibration wizard. `SAMPLE_COUNT` specifies the number of points along
the X axis to calibrate at and defaults to 3.

### [bed_mesh]

The following commands are available when the
[bed_mesh config section](Config_Reference.md#bed_mesh) is enabled
(also see the [bed mesh guide](Bed_Mesh.md)).

#### BED_MESH_CALIBRATE
`BED_MESH_CALIBRATE [PROFILE=<name>] [METHOD=manual] [HORIZONTAL_MOVE_Z=<value>]
[<probe_parameter>=<value>] [<mesh_parameter>=<value>] [ADAPTIVE=1]
[ADAPTIVE_MARGIN=<value>]`: This command probes the bed using generated points
specified by the parameters in the config. After probing, a mesh is generated
and z-movement is adjusted according to the mesh.
The mesh will be saved into a profile specified by the `PROFILE` parameter,
or `default` if unspecified.
See the PROBE command for details on the optional probe parameters. If
METHOD=manual is specified then the manual probing tool is activated - see the
MANUAL_PROBE command above for details on the additional commands available
while this tool is active. The optional `HORIZONTAL_MOVE_Z` value overrides the
`horizontal_move_z` option specified in the config file. If ADAPTIVE=1 is
specified then the objects defined by the Gcode file being printed will be used
to define the probed area. The optional `ADAPTIVE_MARGIN` value overrides the
`adaptive_margin` option specified in the config file.

#### BED_MESH_OUTPUT
`BED_MESH_OUTPUT PGP=[<0:1>]`: This command outputs the current probed
z values and current mesh values to the terminal.  If PGP=1 is
specified the X, Y coordinates generated by bed_mesh, along with their
associated indices, will be output to the terminal.

#### BED_MESH_MAP
`BED_MESH_MAP`: Like to BED_MESH_OUTPUT, this command prints the
current state of the mesh to the terminal.  Instead of printing the
values in a human readable format, the state is serialized in json
format. This allows octoprint plugins to easily capture the data and
generate height maps approximating the bed's surface.

#### BED_MESH_CLEAR
`BED_MESH_CLEAR`: This command clears the mesh and removes all z
adjustment.  It is recommended to put this in your end-gcode.

#### BED_MESH_PROFILE
`BED_MESH_PROFILE LOAD=<name> SAVE=<name> REMOVE=<name>`: This command
provides profile management for mesh state. LOAD will restore the mesh
state from the profile matching the supplied name. SAVE will save the
current mesh state to a profile matching the supplied name. Remove
will delete the profile matching the supplied name from persistent
memory. Note that after SAVE or REMOVE operations have been run the
SAVE_CONFIG gcode must be run to make the changes to persistent memory
permanent.

#### BED_MESH_OFFSET
`BED_MESH_OFFSET [X=<value>] [Y=<value>] [ZFADE=<value]`: Applies X, Y,
and/or ZFADE offsets to the mesh lookup. This is useful for printers with
independent extruders, as an offset is necessary to produce correct Z
adjustment after a tool change.  Note that a ZFADE offset does not apply
additional z-adjustment directly, it is used to correct the `fade`
calculation when a `gcode offset` has been applied to the Z axis.

### [bed_screws]

The following commands are available when the
[bed_screws config section](Config_Reference.md#bed_screws) is enabled
(also see the
[manual level guide](Manual_Level.md#adjusting-bed-leveling-screws)).

#### BED_SCREWS_ADJUST
`BED_SCREWS_ADJUST`: This command will invoke the bed screws
adjustment tool. It will command the nozzle to different locations (as
defined in the config file) and allow one to make adjustments to the
bed screws so that the bed is a constant distance from the nozzle.

### [bed_tilt]

The following commands are available when the
[bed_tilt config section](Config_Reference.md#bed_tilt) is enabled.

#### BED_TILT_CALIBRATE
`BED_TILT_CALIBRATE [METHOD=manual] [HORIZONTAL_MOVE_Z=<value>]
[<probe_parameter>=<value>]`: This command will probe the points specified in
the config and then recommend updated x and y tilt adjustments. See the PROBE
command for details on the optional probe parameters. If METHOD=manual is
specified then the manual probing tool is activated - see the MANUAL_PROBE
command above for details on the additional commands available while this tool
is active. The optional `HORIZONTAL_MOVE_Z` value overrides the
`horizontal_move_z` option specified in the config file.

### [bltouch]

The following command is available when a
[bltouch config section](Config_Reference.md#bltouch) is enabled (also
see the [BL-Touch guide](BLTouch.md)).

#### BLTOUCH_DEBUG
`BLTOUCH_DEBUG COMMAND=<command>`: This sends a command to the
BLTouch. It may be useful for debugging. Available commands are:
`pin_down`, `touch_mode`, `pin_up`, `self_test`, `reset`. A BL-Touch
V3.0 or V3.1 may also support `set_5V_output_mode`,
`set_OD_output_mode`, `output_mode_store` commands.

#### BLTOUCH_STORE
`BLTOUCH_STORE MODE=<output_mode>`: This stores an output mode in the
EEPROM of a BLTouch V3.1 Available output_modes are: `5V`, `OD`

### [configfile]

The configfile module is automatically loaded.

#### SAVE_CONFIG
`SAVE_CONFIG`: This command will overwrite the main printer config
file and restart the host software. This command is used in
conjunction with other calibration commands to store the results of
calibration tests.

### [delayed_gcode]

The following command is enabled if a
[delayed_gcode config section](Config_Reference.md#delayed_gcode) has
been enabled (also see the
[template guide](Command_Templates.md#delayed-gcodes)).

#### UPDATE_DELAYED_GCODE
`UPDATE_DELAYED_GCODE [ID=<name>] [DURATION=<seconds>]`: Updates the
delay duration for the identified [delayed_gcode] and starts the timer
for gcode execution. A value of 0 will cancel a pending delayed gcode
from executing.

### [delta_calibrate]

The following commands are available when the
[delta_calibrate config section](Config_Reference.md#linear-delta-kinematics)
is enabled (also see the [delta calibrate guide](Delta_Calibrate.md)).

#### DELTA_CALIBRATE
`DELTA_CALIBRATE [METHOD=manual] [HORIZONTAL_MOVE_Z=<value>]
[<probe_parameter>=<value>]`: This command will probe seven points on the bed
and recommend updated endstop positions, tower angles, and radius. See the
PROBE command for details on the optional probe parameters. If METHOD=manual is
specified then the manual probing tool is activated - see the MANUAL_PROBE
command above for details on the additional commands available while this tool
is active. The optional `HORIZONTAL_MOVE_Z` value overrides the
`horizontal_move_z` option specified in the config file.

#### DELTA_ANALYZE
`DELTA_ANALYZE`: This command is used during enhanced delta
calibration. See [Delta Calibrate](Delta_Calibrate.md) for details.

### [display]

The following command is available when a
[display config section](Config_Reference.md#gcode_macro) is enabled.

#### SET_DISPLAY_GROUP
`SET_DISPLAY_GROUP [DISPLAY=<display>] GROUP=<group>`: Set the active
display group of an lcd display. This allows to define multiple
display data groups in the config, e.g. `[display_data <group>
<elementname>]` and switch between them using this extended gcode
command. If DISPLAY is not specified it defaults to "display" (the
primary display).

### [display_status]

The display_status module is automatically loaded if a
[display config section](Config_Reference.md#display) is enabled. It
provides the following standard G-Code commands:
- Display Message: `M117 <message>`
- Set build percentage: `M73 P<percent>`

Also provided is the following extended G-Code command:
- `SET_DISPLAY_TEXT MSG=<message>`: Performs the equivalent of M117,
  setting the supplied `MSG` as the current display message.  If
  `MSG` is omitted the display will be cleared.

### [dual_carriage]

The following command is available when the
[dual_carriage config section](Config_Reference.md#dual_carriage) is
enabled.

#### SET_DUAL_CARRIAGE
`SET_DUAL_CARRIAGE CARRIAGE=[0|1] [MODE=[PRIMARY|COPY|MIRROR]]`:
This command will change the mode of the specified carriage.
If no `MODE` is provided it defaults to `PRIMARY`. Setting the mode
to `PRIMARY` deactivates the other carriage and makes the specified
carriage execute subsequent G-Code commands as-is. `COPY` and `MIRROR`
modes are supported only for `CARRIAGE=1`. When set to either of these
modes, carriage 1 will then track the subsequent moves of the carriage 0
and either copy relative movements of it (in `COPY` mode) or execute them
in the opposite (mirror) direction (in `MIRROR` mode).

#### SAVE_DUAL_CARRIAGE_STATE
`SAVE_DUAL_CARRIAGE_STATE [NAME=<state_name>]`: Save the current positions
of the dual carriages and their modes. Saving and restoring DUAL_CARRIAGE
state can be useful in scripts and macros, as well as in homing routine
overrides. If NAME is provided it allows one to name the saved state
to the given string. If NAME is not provided it defaults to "default".

#### RESTORE_DUAL_CARRIAGE_STATE
`RESTORE_DUAL_CARRIAGE_STATE [NAME=<state_name>] [MOVE=[0|1] [MOVE_SPEED=<speed>]]`:
Restore the previously saved positions of the dual carriages and their modes,
unless "MOVE=0" is specified, in which case only the saved modes will be
restored, but not the positions of the carriages. If positions are being
restored and "MOVE_SPEED" is specified, then the toolhead moves will be
performed with the given speed (in mm/s); otherwise the toolhead move will
use the rail homing speed. Note that the carriages restore their positions
only over their own axis, which may be necessary to correctly restore COPY
and MIRROR mode of the dual carraige.

### [endstop_phase]

The following commands are available when an
[endstop_phase config section](Config_Reference.md#endstop_phase) is
enabled (also see the [endstop phase guide](Endstop_Phase.md)).

#### ENDSTOP_PHASE_CALIBRATE
`ENDSTOP_PHASE_CALIBRATE [STEPPER=<config_name>]`: If no STEPPER
parameter is provided then this command will reports statistics on
endstop stepper phases during past homing operations. When a STEPPER
parameter is provided it arranges for the given endstop phase setting
to be written to the config file (in conjunction with the SAVE_CONFIG
command).

### [exclude_object]

The following commands are available when an
[exclude_object config section](Config_Reference.md#exclude_object) is
enabled (also see the [exclude object guide](Exclude_Object.md)):

#### `EXCLUDE_OBJECT`
`EXCLUDE_OBJECT [NAME=object_name] [CURRENT=1] [RESET=1]`:
With no parameters, this will return a list of all currently excluded objects.

When the `NAME` parameter is given, the named object will be excluded from
printing.

When the `CURRENT` parameter is given, the current object will be excluded from
printing.

When the `RESET` parameter is given, the list of excluded objects will be
cleared. Additionally including `NAME` will only reset the named object. This
**can** cause print failures, if layers were already skipped.

#### `EXCLUDE_OBJECT_DEFINE`
`EXCLUDE_OBJECT_DEFINE [NAME=object_name [CENTER=X,Y] [POLYGON=[[x,y],...]]
[RESET=1] [JSON=1]`:
Provides a summary of an object in the file.

With no parameters provided, this will list the defined objects known to
Klipper. Returns a list of strings, unless the `JSON` parameter is given,
when it will return object details in json format.

When the `NAME` parameter is included, this defines an object to be excluded.

  - `NAME`: This parameter is required.  It is the identifier used by other
    commands in this module.
  - `CENTER`: An X,Y coordinate for the object.
  - `POLYGON`: An array of X,Y coordinates that provide an outline for the
    object.

When the `RESET` parameter is provided, all defined objects will be cleared, and
the `[exclude_object]` module will be reset.

#### `EXCLUDE_OBJECT_START`
`EXCLUDE_OBJECT_START NAME=object_name`:
This command takes a `NAME` parameter and denotes the start of the gcode for an
object on the current layer.

#### `EXCLUDE_OBJECT_END`
`EXCLUDE_OBJECT_END [NAME=object_name]`:
Denotes the end of the object's gcode for the layer. It is paired with
`EXCLUDE_OBJECT_START`. A `NAME` parameter is optional, and will only warn when
the provided name does not match the current object.

### [extruder]

The following commands are available if an
[extruder config section](Config_Reference.md#extruder) is enabled:

#### ACTIVATE_EXTRUDER
`ACTIVATE_EXTRUDER EXTRUDER=<config_name>`: In a printer with multiple
[extruder](Config_Reference.md#extruder) config sections, this command
changes the active hotend.

#### SET_PRESSURE_ADVANCE
`SET_PRESSURE_ADVANCE [EXTRUDER=<config_name>]
[ADVANCE=<pressure_advance>]
[SMOOTH_TIME=<pressure_advance_smooth_time>]`: Set pressure advance
parameters of an extruder stepper (as defined in an
[extruder](Config_Reference.md#extruder) or
[extruder_stepper](Config_Reference.md#extruder_stepper) config section).
If EXTRUDER is not specified, it defaults to the stepper defined in
the active hotend.

#### SET_EXTRUDER_ROTATION_DISTANCE
`SET_EXTRUDER_ROTATION_DISTANCE EXTRUDER=<config_name>
[DISTANCE=<distance>]`: Set a new value for the provided extruder
stepper's "rotation distance" (as defined in an
[extruder](Config_Reference.md#extruder) or
[extruder_stepper](Config_Reference.md#extruder_stepper) config section).
If the rotation distance is a negative number then the stepper motion
will be inverted (relative to the stepper direction specified in the
config file). Changed settings are not retained on Klipper reset. Use
with caution as small changes can result in excessive pressure between
extruder and hotend. Do proper calibration with filament before use.
If 'DISTANCE' value is not provided then this command will return the
current rotation distance.

#### SYNC_EXTRUDER_MOTION
`SYNC_EXTRUDER_MOTION EXTRUDER=<name> MOTION_QUEUE=<name>`: This
command will cause the stepper specified by EXTRUDER (as defined in an
[extruder](Config_Reference.md#extruder) or
[extruder_stepper](Config_Reference.md#extruder_stepper) config section)
to become synchronized to the movement of an extruder specified by
MOTION_QUEUE (as defined in an [extruder](Config_Reference.md#extruder)
config section). If MOTION_QUEUE is an empty string then the stepper
will be desynchronized from all extruder movement.

<<<<<<< HEAD
#### SET_EXTRUDER_STEP_DISTANCE
This command is deprecated and will be removed in the near future.

#### SYNC_STEPPER_TO_EXTRUDER
This command is deprecated and will be removed in the near future.

### [mixing_extruder]

The following commands are available when a
[mixingextruder config section](Config_Reference.md#mixingextruder) is
enabled:

#### SET_MIXING_EXTRUDER
`SET_MIXING_EXTRUDER [FACTORS=<factor1>[:<factor2>[:<factor3>...]]]
[ENABLE=[0|1]]`:
This command activates the specified mixing extruder. Subsequent G1 commands
use the mixing defined by the factors. FACTORS defines the mixing by providing
a number of positive values. The number of values should correspond to the
number of steppers defined in the configuration. The values are normalized
internally to add up to 1 and the extrusion of the corresponding stepper is
multiplied by that value. If ENABLED is omitted the current mixing state is
not changed.
If neither FACTORS nor ENABLE is provided the current mixing status is
displayed.

#### SET_MIXING_EXTRUDER_GRADIENT
`SET_MIXING_EXTRUDER_GRADIENT [START_FACTORS=<s1>[,<s2>[,<s3>...]]
END_FACTORS=<e1>[,<e2>[,<e3>...]] START_HEIGHT=<start> END_HEIGHT=<end>`]
[ENABLE=[0|1|RESET]] [METHOD=[linear|spherical] [VECTOR=<x>,<y>,<z>]]`: When
START_FACTORS, END_FACTORS, START_HEIGHT, END_HEIGHT is provided
then an gradient configuration is added. The START_FACTORS define the mixing
below and up to the START_HEIGHT. The END_FACTORS respectively the mixing
from the END_HEIGHT onward. The mixing in between is linearly interpolated.
When ENABLE is either 0 or 1 or METHOD is specified the mixing gradient is
turned off or on and the gradient method (METHOD) which should be used is
selected. All previously added gradients are used when enabled. The optional
VECTOR configures a parameter depending on the METHOD: eg. for linear VECTOR
defines the up direction and for spherical it defines the origin of the
spheres.
When ENABLE is RESET all configured gradients are removed and the gradient
handling is disabled.
When no parameter is provided the current mixing gradient status is displayed.

=======
>>>>>>> 9426485b
### [fan_generic]

The following command is available when a
[fan_generic config section](Config_Reference.md#fan_generic) is
enabled.

#### SET_FAN_SPEED
`SET_FAN_SPEED FAN=config_name SPEED=<speed>` This command sets the
speed of a fan. "speed" must be between 0.0 and 1.0.

### [filament_switch_sensor]

The following command is available when a
[filament_switch_sensor](Config_Reference.md#filament_switch_sensor)
or
[filament_motion_sensor](Config_Reference.md#filament_motion_sensor)
config section is enabled.

#### QUERY_FILAMENT_SENSOR
`QUERY_FILAMENT_SENSOR SENSOR=<sensor_name>`: Queries the current
status of the filament sensor. The data displayed on the terminal will
depend on the sensor type defined in the configuration.

#### SET_FILAMENT_SENSOR
`SET_FILAMENT_SENSOR SENSOR=<sensor_name> ENABLE=[0|1]`: Sets the
filament sensor on/off. If ENABLE is set to 0, the filament sensor
will be disabled, if set to 1 it is enabled.

### [firmware_retraction]

The following standard G-Code commands are available when the
[firmware_retraction config section](Config_Reference.md#firmware_retraction)
is enabled. These commands allow you to utilize the firmware
retraction feature available in many slicers, to reduce stringing
during non-extrusion moves from one part of the print to another.
Appropriately configuring pressure advance reduces the length of
retraction required.
- `G10`: Retracts the extruder using the currently configured
  parameters.
- `G11`: Unretracts the extruder using the currently configured
  parameters.

The following additional commands are also available.

#### SET_RETRACTION
`SET_RETRACTION [RETRACT_LENGTH=<mm>] [RETRACT_SPEED=<mm/s>]
[UNRETRACT_EXTRA_LENGTH=<mm>] [UNRETRACT_SPEED=<mm/s>]`: Adjust the
parameters used by firmware retraction. RETRACT_LENGTH determines the
length of filament to retract and unretract. The speed of retraction
is adjusted via RETRACT_SPEED, and is typically set relatively
high. The speed of unretraction is adjusted via UNRETRACT_SPEED, and
is not particularly critical, although often lower than RETRACT_SPEED.
In some cases it is useful to add a small amount of additional length
on unretraction, and this is set via UNRETRACT_EXTRA_LENGTH.
SET_RETRACTION is commonly set as part of slicer per-filament
configuration, as different filaments require different parameter
settings.

#### GET_RETRACTION
`GET_RETRACTION`: Queries the current parameters used by firmware
retraction and displays them on the terminal.

### [force_move]

The force_move module is automatically loaded, however some commands
require setting `enable_force_move` in the
[printer config](Config_Reference.md#force_move).

#### STEPPER_BUZZ
`STEPPER_BUZZ STEPPER=<config_name>`: Move the given stepper forward
one mm and then backward one mm, repeated 10 times. This is a
diagnostic tool to help verify stepper connectivity.

#### FORCE_MOVE
`FORCE_MOVE STEPPER=<config_name> DISTANCE=<value> VELOCITY=<value>
[ACCEL=<value>]`: This command will forcibly move the given stepper
the given distance (in mm) at the given constant velocity (in mm/s).
If ACCEL is specified and is greater than zero, then the given
acceleration (in mm/s^2) will be used; otherwise no acceleration is
performed. No boundary checks are performed; no kinematic updates are
made; other parallel steppers on an axis will not be moved. Use
caution as an incorrect command could cause damage! Using this command
will almost certainly place the low-level kinematics in an incorrect
state; issue a G28 afterwards to reset the kinematics. This command is
intended for low-level diagnostics and debugging.

#### SET_KINEMATIC_POSITION
`SET_KINEMATIC_POSITION [X=<value>] [Y=<value>] [Z=<value>]`: Force
the low-level kinematic code to believe the toolhead is at the given
cartesian position. This is a diagnostic and debugging command; use
SET_GCODE_OFFSET and/or G92 for regular axis transformations. If an
axis is not specified then it will default to the position that the
head was last commanded to. Setting an incorrect or invalid position
may lead to internal software errors. This command may invalidate
future boundary checks; issue a G28 afterwards to reset the
kinematics.

### [gcode]

The gcode module is automatically loaded.

#### RESTART
`RESTART`: This will cause the host software to reload its config and
perform an internal reset. This command will not clear error state
from the micro-controller (see FIRMWARE_RESTART) nor will it load new
software (see
[the FAQ](FAQ.md#how-do-i-upgrade-to-the-latest-software)).

#### FIRMWARE_RESTART
`FIRMWARE_RESTART`: This is similar to a RESTART command, but it also
clears any error state from the micro-controller.

#### STATUS
`STATUS`: Report the Klipper host software status.

#### HELP
`HELP`: Report the list of available extended G-Code commands.

### [gcode_arcs]

The following standard G-Code commands are available if a
[gcode_arcs config section](Config_Reference.md#gcode_arcs) is
enabled:
- Arc Move Clockwise (G2), Arc Move Counter-clockwise (G3): `G2|G3 [X<pos>] [Y<pos>] [Z<pos>]
  [E<pos>] [F<speed>] I<value> J<value>|I<value> K<value>|J<value> K<value>`
- Arc Plane Select: G17 (XY plane), G18 (XZ plane), G19 (YZ plane)

### [gcode_macro]

The following command is available when a
[gcode_macro config section](Config_Reference.md#gcode_macro) is
enabled (also see the
[command templates guide](Command_Templates.md)).

#### SET_GCODE_VARIABLE
`SET_GCODE_VARIABLE MACRO=<macro_name> VARIABLE=<name> VALUE=<value>`:
This command allows one to change the value of a gcode_macro variable
at run-time. The provided VALUE is parsed as a Python literal.

### [gcode_move]

The gcode_move module is automatically loaded.

#### GET_POSITION
`GET_POSITION`: Return information on the current location of the
toolhead. See the developer documentation of
[GET_POSITION output](Code_Overview.md#coordinate-systems) for more
information.

#### SET_GCODE_OFFSET
`SET_GCODE_OFFSET [X=<pos>|X_ADJUST=<adjust>]
[Y=<pos>|Y_ADJUST=<adjust>] [Z=<pos>|Z_ADJUST=<adjust>] [MOVE=1
[MOVE_SPEED=<speed>]]`: Set a positional offset to apply to future
G-Code commands. This is commonly used to virtually change the Z bed
offset or to set nozzle XY offsets when switching extruders. For
example, if "SET_GCODE_OFFSET Z=0.2" is sent, then future G-Code moves
will have 0.2mm added to their Z height. If the X_ADJUST style
parameters are used, then the adjustment will be added to any existing
offset (eg, "SET_GCODE_OFFSET Z=-0.2" followed by "SET_GCODE_OFFSET
Z_ADJUST=0.3" would result in a total Z offset of 0.1). If "MOVE=1" is
specified then a toolhead move will be issued to apply the given
offset (otherwise the offset will take effect on the next absolute
G-Code move that specifies the given axis). If "MOVE_SPEED" is
specified then the toolhead move will be performed with the given
speed (in mm/s); otherwise the toolhead move will use the last
specified G-Code speed.

#### SAVE_GCODE_STATE
`SAVE_GCODE_STATE [NAME=<state_name>]`: Save the current g-code
coordinate parsing state. Saving and restoring the g-code state is
useful in scripts and macros. This command saves the current g-code
absolute coordinate mode (G90/G91), absolute extrude mode (M82/M83),
origin (G92), offset (SET_GCODE_OFFSET), speed override (M220),
extruder override (M221), move speed, current XYZ position, and
relative extruder "E" position. If NAME is provided it allows one to
name the saved state to the given string. If NAME is not provided it
defaults to "default".

#### RESTORE_GCODE_STATE
`RESTORE_GCODE_STATE [NAME=<state_name>] [MOVE=1
[MOVE_SPEED=<speed>]]`: Restore a state previously saved via
SAVE_GCODE_STATE. If "MOVE=1" is specified then a toolhead move will
be issued to move back to the previous XYZ position. If "MOVE_SPEED"
is specified then the toolhead move will be performed with the given
speed (in mm/s); otherwise the toolhead move will use the restored
g-code speed.

### [hall_filament_width_sensor]

The following commands are available when the
[tsl1401cl filament width sensor config section](Config_Reference.md#tsl1401cl_filament_width_sensor)
or [hall filament width sensor config section](Config_Reference.md#hall_filament_width_sensor)
is enabled (also see [TSLl401CL Filament Width Sensor](TSL1401CL_Filament_Width_Sensor.md)
and [Hall Filament Width Sensor](Hall_Filament_Width_Sensor.md)):

#### QUERY_FILAMENT_WIDTH
`QUERY_FILAMENT_WIDTH`: Return the current measured filament width.

#### RESET_FILAMENT_WIDTH_SENSOR
`RESET_FILAMENT_WIDTH_SENSOR`: Clear all sensor readings. Helpful
after filament change.

#### DISABLE_FILAMENT_WIDTH_SENSOR
`DISABLE_FILAMENT_WIDTH_SENSOR`: Turn off the filament width sensor
and stop using it for flow control.

#### ENABLE_FILAMENT_WIDTH_SENSOR
`ENABLE_FILAMENT_WIDTH_SENSOR`: Turn on the filament width sensor and
start using it for flow control.

#### QUERY_RAW_FILAMENT_WIDTH
`QUERY_RAW_FILAMENT_WIDTH`: Return the current ADC channel readings
and RAW sensor value for calibration points.

#### ENABLE_FILAMENT_WIDTH_LOG
`ENABLE_FILAMENT_WIDTH_LOG`: Turn on diameter logging.

#### DISABLE_FILAMENT_WIDTH_LOG
`DISABLE_FILAMENT_WIDTH_LOG`: Turn off diameter logging.

### [heaters]

The heaters module is automatically loaded if a heater is defined in
the config file.

#### TURN_OFF_HEATERS
`TURN_OFF_HEATERS`: Turn off all heaters.

#### TEMPERATURE_WAIT
`TEMPERATURE_WAIT SENSOR=<config_name> [MINIMUM=<target>]
[MAXIMUM=<target>]`: Wait until the given temperature sensor is at or
above the supplied MINIMUM and/or at or below the supplied MAXIMUM.

#### SET_HEATER_TEMPERATURE
`SET_HEATER_TEMPERATURE HEATER=<heater_name>
[TARGET=<target_temperature>]`: Sets the target temperature for a
heater. If a target temperature is not supplied, the target is 0.

### [idle_timeout]

The idle_timeout module is automatically loaded.

#### SET_IDLE_TIMEOUT
`SET_IDLE_TIMEOUT [TIMEOUT=<timeout>]`: Allows the user to set the
idle timeout (in seconds).

### [input_shaper]

The following command is enabled if an
[input_shaper config section](Config_Reference.md#input_shaper) has
been enabled (also see the
[resonance compensation guide](Resonance_Compensation.md)).

#### SET_INPUT_SHAPER
`SET_INPUT_SHAPER [SHAPER_FREQ_X=<shaper_freq_x>]
[SHAPER_FREQ_Y=<shaper_freq_y>] [DAMPING_RATIO_X=<damping_ratio_x>]
[DAMPING_RATIO_Y=<damping_ratio_y>] [SHAPER_TYPE=<shaper>]
[SHAPER_TYPE_X=<shaper_type_x>] [SHAPER_TYPE_Y=<shaper_type_y>]`:
Modify input shaper parameters. Note that SHAPER_TYPE parameter resets
input shaper for both X and Y axes even if different shaper types have
been configured in [input_shaper] section. SHAPER_TYPE cannot be used
together with either of SHAPER_TYPE_X and SHAPER_TYPE_Y parameters.
See [config reference](Config_Reference.md#input_shaper) for more
details on each of these parameters.

### [manual_probe]

The manual_probe module is automatically loaded.

#### MANUAL_PROBE
`MANUAL_PROBE [SPEED=<speed>]`: Run a helper script useful for
measuring the height of the nozzle at a given location. If SPEED is
specified, it sets the speed of TESTZ commands (the default is
5mm/s). During a manual probe, the following additional commands are
available:
- `ACCEPT`: This command accepts the current Z position and concludes
  the manual probing tool.
- `ABORT`: This command terminates the manual probing tool.
- `TESTZ Z=<value>`: This command moves the nozzle up or down by the
  amount specified in "value". For example, `TESTZ Z=-.1` would move
  the nozzle down .1mm while `TESTZ Z=.1` would move the nozzle up
  .1mm. The value may also be `+`, `-`, `++`, or `--` to move the
  nozzle up or down an amount relative to previous attempts.

#### Z_ENDSTOP_CALIBRATE
`Z_ENDSTOP_CALIBRATE [SPEED=<speed>]`: Run a helper script useful for
calibrating a Z position_endstop config setting. See the MANUAL_PROBE
command for details on the parameters and the additional commands
available while the tool is active.

#### Z_OFFSET_APPLY_ENDSTOP
`Z_OFFSET_APPLY_ENDSTOP`: Take the current Z Gcode offset (aka,
babystepping), and subtract it from the stepper_z endstop_position.
This acts to take a frequently used babystepping value, and "make it
permanent". Requires a `SAVE_CONFIG` to take effect.

### [manual_stepper]

The following command is available when a
[manual_stepper config section](Config_Reference.md#manual_stepper) is
enabled.

#### MANUAL_STEPPER
`MANUAL_STEPPER STEPPER=config_name [ENABLE=[0|1]]
[SET_POSITION=<pos>] [SPEED=<speed>] [ACCEL=<accel>] [MOVE=<pos>
[STOP_ON_ENDSTOP=[1|2|-1|-2]] [SYNC=0]]`: This command will alter the
state of the stepper. Use the ENABLE parameter to enable/disable the
stepper. Use the SET_POSITION parameter to force the stepper to think
it is at the given position. Use the MOVE parameter to request a
movement to the given position. If SPEED and/or ACCEL is specified
then the given values will be used instead of the defaults specified
in the config file. If an ACCEL of zero is specified then no
acceleration will be performed. If STOP_ON_ENDSTOP=1 is specified then
the move will end early should the endstop report as triggered (use
STOP_ON_ENDSTOP=2 to complete the move without error even if the
endstop does not trigger, use -1 or -2 to stop when the endstop
reports not triggered). Normally future G-Code commands will be
scheduled to run after the stepper move completes, however if a manual
stepper move uses SYNC=0 then future G-Code movement commands may run
in parallel with the stepper movement.

### [mcp4018]

The following command is available when a
[mcp4018 config section](Config_Reference.md#mcp4018) is
enabled.

#### SET_DIGIPOT

`SET_DIGIPOT DIGIPOT=config_name WIPER=<value>`: This command will
change the current value of the digipot.  This value should typically
be between 0.0 and 1.0, unless a 'scale' is defined in the config.
When 'scale' is defined, then this value should be  between 0.0 and
'scale'.

### [led]

The following command is available when any of the
[led config sections](Config_Reference.md#leds) are enabled.

#### SET_LED
`SET_LED LED=<config_name> RED=<value> GREEN=<value> BLUE=<value>
WHITE=<value> [INDEX=<index>] [TRANSMIT=0] [SYNC=1]`: This sets the
LED output. Each color `<value>` must be between 0.0 and 1.0. The
WHITE option is only valid on RGBW LEDs. If the LED supports multiple
chips in a daisy-chain then one may specify INDEX to alter the color
of just the given chip (1 for the first chip, 2 for the second,
etc.). If INDEX is not provided then all LEDs in the daisy-chain will
be set to the provided color. If TRANSMIT=0 is specified then the
color change will only be made on the next SET_LED command that does
not specify TRANSMIT=0; this may be useful in combination with the
INDEX parameter to batch multiple updates in a daisy-chain. By
default, the SET_LED command will sync it's changes with other ongoing
gcode commands.  This can lead to undesirable behavior if LEDs are
being set while the printer is not printing as it will reset the idle
timeout. If careful timing is not needed, the optional SYNC=0
parameter can be specified to apply the changes without resetting the
idle timeout.

#### SET_LED_TEMPLATE
`SET_LED_TEMPLATE LED=<led_name> TEMPLATE=<template_name>
[<param_x>=<literal>] [INDEX=<index>]`: Assign a
[display_template](Config_Reference.md#display_template) to a given
[LED](Config_Reference.md#leds). For example, if one defined a
`[display_template my_led_template]` config section then one could
assign `TEMPLATE=my_led_template` here. The display_template should
produce a comma separated string containing four floating point
numbers corresponding to red, green, blue, and white color settings.
The template will be continuously evaluated and the LED will be
automatically set to the resulting colors. One may set
display_template parameters to use during template evaluation
(parameters will be parsed as Python literals). If INDEX is not
specified then all chips in the LED's daisy-chain will be set to the
template, otherwise only the chip with the given index will be
updated. If TEMPLATE is an empty string then this command will clear
any previous template assigned to the LED (one can then use `SET_LED`
commands to manage the LED's color settings).

### [output_pin]

The following command is available when an
[output_pin config section](Config_Reference.md#output_pin) or
[pwm_tool config section](Config_Reference.md#pwm_tool) is
enabled.

#### SET_PIN
`SET_PIN PIN=config_name VALUE=<value>`: Set the pin to the given
output `VALUE`. VALUE should be 0 or 1 for "digital" output pins. For
PWM pins, set to a value between 0.0 and 1.0, or between 0.0 and
`scale` if a scale is configured in the output_pin config section.

### [palette2]

The following commands are available when the
[palette2 config section](Config_Reference.md#palette2) is enabled.

Palette prints work by embedding special OCodes (Omega Codes) in the
GCode file:
- `O1`...`O32`: These codes are read from the GCode stream and processed
  by this module and passed to the Palette 2 device.

The following additional commands are also available.

#### PALETTE_CONNECT
`PALETTE_CONNECT`: This command initializes the connection with the
Palette 2.

#### PALETTE_DISCONNECT
`PALETTE_DISCONNECT`: This command disconnects from the Palette 2.

#### PALETTE_CLEAR
`PALETTE_CLEAR`: This command instructs the Palette 2 to clear all of
the input and output paths of filament.

#### PALETTE_CUT
`PALETTE_CUT`: This command instructs the Palette 2 to cut the
filament currently loaded in the splice core.

#### PALETTE_SMART_LOAD
`PALETTE_SMART_LOAD`: This command start the smart load sequence on
the Palette 2. Filament is loaded automatically by extruding it the
distance calibrated on the device for the printer, and instructs the
Palette 2 once the loading has been completed. This command is the
same as pressing **Smart Load** directly on the Palette 2 screen after
the filament load is complete.

### [pid_calibrate]

The pid_calibrate module is automatically loaded if a heater is defined
in the config file.

#### PID_CALIBRATE
`PID_CALIBRATE HEATER=<config_name> TARGET=<temperature>
[WRITE_FILE=1]`: Perform a PID calibration test. The specified heater
will be enabled until the specified target temperature is reached, and
then the heater will be turned off and on for several cycles. If the
WRITE_FILE parameter is enabled, then the file /tmp/heattest.txt will
be created with a log of all temperature samples taken during the
test.

### [pause_resume]

The following commands are available when the
[pause_resume config section](Config_Reference.md#pause_resume) is
enabled:

#### PAUSE
`PAUSE`: Pauses the current print. The current position is captured
for restoration upon resume.

#### RESUME
`RESUME [VELOCITY=<value>]`: Resumes the print from a pause, first
restoring the previously captured position. The VELOCITY parameter
determines the speed at which the tool should return to the original
captured position.

#### CLEAR_PAUSE
`CLEAR_PAUSE`: Clears the current paused state without resuming the
print. This is useful if one decides to cancel a print after a
PAUSE. It is recommended to add this to your start gcode to make sure
the paused state is fresh for each print.

#### CANCEL_PRINT
`CANCEL_PRINT`: Cancels the current print.

### [print_stats]

The print_stats module is automatically loaded.

#### SET_PRINT_STATS_INFO
`SET_PRINT_STATS_INFO [TOTAL_LAYER=<total_layer_count>] [CURRENT_LAYER=
<current_layer>]`: Pass slicer info like layer act and total to Klipper.
Add `SET_PRINT_STATS_INFO [TOTAL_LAYER=<total_layer_count>]` to your
slicer start gcode section and `SET_PRINT_STATS_INFO [CURRENT_LAYER=
<current_layer>]` at the layer change gcode section to pass layer
information from your slicer to Klipper.

### [probe]

The following commands are available when a
[probe config section](Config_Reference.md#probe) or
[bltouch config section](Config_Reference.md#bltouch) is enabled (also
see the [probe calibrate guide](Probe_Calibrate.md)).

#### PROBE
`PROBE [PROBE_SPEED=<mm/s>] [LIFT_SPEED=<mm/s>] [SAMPLES=<count>]
[SAMPLE_RETRACT_DIST=<mm>] [SAMPLES_TOLERANCE=<mm>]
[SAMPLES_TOLERANCE_RETRIES=<count>] [SAMPLES_RESULT=median|average]`:
Move the nozzle downwards until the probe triggers. If any of the
optional parameters are provided they override their equivalent
setting in the [probe config section](Config_Reference.md#probe).

#### QUERY_PROBE
`QUERY_PROBE`: Report the current status of the probe ("triggered" or
"open").

#### PROBE_ACCURACY
`PROBE_ACCURACY [PROBE_SPEED=<mm/s>] [SAMPLES=<count>]
[SAMPLE_RETRACT_DIST=<mm>]`: Calculate the maximum, minimum, average,
median, and standard deviation of multiple probe samples. By default,
10 SAMPLES are taken. Otherwise the optional parameters default to
their equivalent setting in the probe config section.

#### PROBE_CALIBRATE
`PROBE_CALIBRATE [SPEED=<speed>] [<probe_parameter>=<value>]`: Run a
helper script useful for calibrating the probe's z_offset. See the
PROBE command for details on the optional probe parameters. See the
MANUAL_PROBE command for details on the SPEED parameter and the
additional commands available while the tool is active. Please note,
the PROBE_CALIBRATE command uses the speed variable to move in XY
direction as well as Z.

#### Z_OFFSET_APPLY_PROBE
`Z_OFFSET_APPLY_PROBE`: Take the current Z Gcode offset (aka,
babystepping), and subtract if from the probe's z_offset.  This acts
to take a frequently used babystepping value, and "make it permanent".
Requires a `SAVE_CONFIG` to take effect.

### [probe_eddy_current]

The following commands are available when a
[probe_eddy_current config section](Config_Reference.md#probe_eddy_current)
is enabled.

#### PROBE_EDDY_CURRENT_CALIBRATE
`PROBE_EDDY_CURRENT_CALIBRATE CHIP=<config_name>`: This starts a tool
that calibrates the sensor resonance frequencies to corresponding Z
heights. The tool will take a couple of minutes to complete. After
completion, use the SAVE_CONFIG command to store the results in the
printer.cfg file.

#### LDC_CALIBRATE_DRIVE_CURRENT
`LDC_CALIBRATE_DRIVE_CURRENT CHIP=<config_name>` This tool will
calibrate the ldc1612 DRIVE_CURRENT0 register. Prior to using this
tool, move the sensor so that it is near the center of the bed and
about 20mm above the bed surface. Run this command to determine an
appropriate DRIVE_CURRENT for the sensor. After running this command
use the SAVE_CONFIG command to store that new setting in the
printer.cfg config file.

### [pwm_cycle_time]

The following command is available when a
[pwm_cycle_time config section](Config_Reference.md#pwm_cycle_time)
is enabled.

#### SET_PIN
`SET_PIN PIN=config_name VALUE=<value> [CYCLE_TIME=<cycle_time>]`:
This command works similarly to [output_pin](#output_pin) SET_PIN
commands. The command here supports setting an explicit cycle time
using the CYCLE_TIME parameter (specified in seconds). Note that the
CYCLE_TIME parameter is not stored between SET_PIN commands (any
SET_PIN command without an explicit CYCLE_TIME parameter will use the
`cycle_time` specified in the pwm_cycle_time config section).

### [query_adc]

The query_adc module is automatically loaded.

#### QUERY_ADC
`QUERY_ADC [NAME=<config_name>] [PULLUP=<value>]`: Report the last
analog value received for a configured analog pin. If NAME is not
provided, the list of available adc names are reported. If PULLUP is
provided (as a value in Ohms), the raw analog value along with the
equivalent resistance given that pullup is reported.

### [query_endstops]

The query_endstops module is automatically loaded. The following
standard G-Code commands are currently available, but using them is
not recommended:
- Get Endstop Status: `M119` (Use QUERY_ENDSTOPS instead.)

#### QUERY_ENDSTOPS
`QUERY_ENDSTOPS`: Probe the axis endstops and report if they are
"triggered" or in an "open" state. This command is typically used to
verify that an endstop is working correctly.

### [resonance_tester]

The following commands are available when a
[resonance_tester config section](Config_Reference.md#resonance_tester)
is enabled (also see the
[measuring resonances guide](Measuring_Resonances.md)).

#### MEASURE_AXES_NOISE
`MEASURE_AXES_NOISE`: Measures and outputs the noise for all axes of
all enabled accelerometer chips.

#### TEST_RESONANCES
`TEST_RESONANCES AXIS=<axis> OUTPUT=<resonances,raw_data>
[NAME=<name>] [FREQ_START=<min_freq>] [FREQ_END=<max_freq>]
[HZ_PER_SEC=<hz_per_sec>] [CHIPS=<adxl345_chip_name>]
[POINT=x,y,z] [INPUT_SHAPING=[<0:1>]]`: Runs the resonance
test in all configured probe points for the requested "axis" and
measures the acceleration using the accelerometer chips configured for
the respective axis. "axis" can either be X or Y, or specify an
arbitrary direction as `AXIS=dx,dy`, where dx and dy are floating
point numbers defining a direction vector (e.g. `AXIS=X`, `AXIS=Y`, or
`AXIS=1,-1` to define a diagonal direction). Note that `AXIS=dx,dy`
and `AXIS=-dx,-dy` is equivalent. `adxl345_chip_name` can be one or
more configured adxl345 chip,delimited with comma, for example
`CHIPS="adxl345, adxl345 rpi"`. Note that `adxl345` can be omitted from
named adxl345 chips. If POINT is specified it will override the point(s)
configured in `[resonance_tester]`. If `INPUT_SHAPING=0` or not set(default),
disables input shaping for the resonance testing, because
it is not valid to run the resonance testing with the input shaper
enabled. `OUTPUT` parameter is a comma-separated list of which outputs
will be written. If `raw_data` is requested, then the raw
accelerometer data is written into a file or a series of files
`/tmp/raw_data_<axis>_[<chip_name>_][<point>_]<name>.csv` with
(`<point>_` part of the name generated only if more than 1 probe point
is configured or POINT is specified). If `resonances` is specified, the
frequency response is calculated (across all probe points) and written into
`/tmp/resonances_<axis>_<name>.csv` file. If unset, OUTPUT defaults to
`resonances`, and NAME defaults to the current time in
"YYYYMMDD_HHMMSS" format.

#### SHAPER_CALIBRATE
`SHAPER_CALIBRATE [AXIS=<axis>] [NAME=<name>] [FREQ_START=<min_freq>]
[FREQ_END=<max_freq>] [HZ_PER_SEC=<hz_per_sec>] [CHIPS=<adxl345_chip_name>]
[MAX_SMOOTHING=<max_smoothing>]`: Similarly to `TEST_RESONANCES`, runs
the resonance test as configured, and tries to find the optimal
parameters for the input shaper for the requested axis (or both X and
Y axes if `AXIS` parameter is unset). If `MAX_SMOOTHING` is unset, its
value is taken from `[resonance_tester]` section, with the default
being unset. See the
[Max smoothing](Measuring_Resonances.md#max-smoothing) of the
measuring resonances guide for more information on the use of this
feature. The results of the tuning are printed to the console, and the
frequency responses and the different input shapers values are written
to a CSV file(s) `/tmp/calibration_data_<axis>_<name>.csv`. Unless
specified, NAME defaults to the current time in "YYYYMMDD_HHMMSS"
format. Note that the suggested input shaper parameters can be
persisted in the config by issuing `SAVE_CONFIG` command, and if
`[input_shaper]` was already enabled previously, these parameters
take effect immediately.

### [respond]

The following standard G-Code commands are available when the
[respond config section](Config_Reference.md#respond) is enabled:
- `M118 <message>`: echo the message prepended with the configured
  default prefix (or `echo: ` if no prefix is configured).

The following additional commands are also available.

#### RESPOND
- `RESPOND MSG="<message>"`: echo the message prepended with the
  configured default prefix (or `echo: ` if no prefix is configured).
- `RESPOND TYPE=echo MSG="<message>"`: echo the message prepended with
  `echo: `.
- `RESPOND TYPE=echo_no_space MSG="<message>"`: echo the message prepended with
  `echo:` without a space between prefix and message, helpful for compatibility with some octoprint plugins that expect very specific formatting.
- `RESPOND TYPE=command MSG="<message>"`: echo the message prepended
  with `// `.  OctoPrint can be configured to respond to these messages
  (e.g.  `RESPOND TYPE=command MSG=action:pause`).
- `RESPOND TYPE=error MSG="<message>"`: echo the message prepended
  with `!! `.
- `RESPOND PREFIX=<prefix> MSG="<message>"`: echo the message
  prepended with `<prefix>`. (The `PREFIX` parameter will take
  priority over the `TYPE` parameter)

### [save_variables]

The following command is enabled if a
[save_variables config section](Config_Reference.md#save_variables)
has been enabled.

#### SAVE_VARIABLE
`SAVE_VARIABLE VARIABLE=<name> VALUE=<value>`: Saves the variable to
disk so that it can be used across restarts. All stored variables are
loaded into the `printer.save_variables.variables` dict at startup and
can be used in gcode macros. The provided VALUE is parsed as a Python
literal.

### [screws_tilt_adjust]

The following commands are available when the
[screws_tilt_adjust config section](Config_Reference.md#screws_tilt_adjust)
is enabled (also see the
[manual level guide](Manual_Level.md#adjusting-bed-leveling-screws-using-the-bed-probe)).

#### SCREWS_TILT_CALCULATE
`SCREWS_TILT_CALCULATE [DIRECTION=CW|CCW] [MAX_DEVIATION=<value>]
[HORIZONTAL_MOVE_Z=<value>] [<probe_parameter>=<value>]`: This command will
invoke the bed screws adjustment tool. It will command the nozzle to different
locations (as defined in the config file) probing the z height and calculate
the number of knob turns to adjust the bed level. If DIRECTION is specified,
the knob turns will all be in the same direction, clockwise (CW) or
counterclockwise (CCW). See the PROBE command for details on the optional probe
parameters. IMPORTANT: You MUST always do a G28 before using this command. If
MAX_DEVIATION is specified, the command will raise a gcode error if any
difference in the screw height relative to the base screw height is greater
than the value provided. The optional `HORIZONTAL_MOVE_Z` value overrides the
`horizontal_move_z` option specified in the config file.

### [sdcard_loop]

When the [sdcard_loop config section](Config_Reference.md#sdcard_loop)
is enabled, the following extended commands are available.

#### SDCARD_LOOP_BEGIN
`SDCARD_LOOP_BEGIN COUNT=<count>`: Begin a looped section in the SD
print. A count of 0 indicates that the section should be looped
indefinitely.

#### SDCARD_LOOP_END
`SDCARD_LOOP_END`: End a looped section in the SD print.

#### SDCARD_LOOP_DESIST
`SDCARD_LOOP_DESIST`: Complete existing loops without further
iterations.

### [servo]

The following commands are available when a
[servo config section](Config_Reference.md#servo) is enabled.

#### SET_SERVO
`SET_SERVO SERVO=config_name [ANGLE=<degrees> | WIDTH=<seconds>]`: Set
the servo position to the given angle (in degrees) or pulse width (in
seconds). Use `WIDTH=0` to disable the servo output.

### [skew_correction]

The following commands are available when the
[skew_correction config section](Config_Reference.md#skew_correction)
is enabled (also see the [Skew Correction](Skew_Correction.md) guide).

#### SET_SKEW
`SET_SKEW [XY=<ac_length,bd_length,ad_length>] [XZ=<ac,bd,ad>]
[YZ=<ac,bd,ad>] [CLEAR=<0|1>]`: Configures the [skew_correction]
module with measurements (in mm) taken from a calibration print.  One
may enter measurements for any combination of planes, planes not
entered will retain their current value. If `CLEAR=1` is entered then
all skew correction will be disabled.

#### GET_CURRENT_SKEW
`GET_CURRENT_SKEW`: Reports the current printer skew for each plane in
both radians and degrees. The skew is calculated based on parameters
provided via the `SET_SKEW` gcode.

#### CALC_MEASURED_SKEW
`CALC_MEASURED_SKEW [AC=<ac_length>] [BD=<bd_length>]
[AD=<ad_length>]`: Calculates and reports the skew (in radians and
degrees) based on a measured print. This can be useful for determining
the printer's current skew after correction has been applied. It may
also be useful before correction is applied to determine if skew
correction is necessary. See [Skew Correction](Skew_Correction.md) for
details on skew calibration objects and measurements.

#### SKEW_PROFILE
`SKEW_PROFILE [LOAD=<name>] [SAVE=<name>] [REMOVE=<name>]`: Profile
management for skew_correction. LOAD will restore skew state from the
profile matching the supplied name. SAVE will save the current skew
state to a profile matching the supplied name. Remove will delete the
profile matching the supplied name from persistent memory. Note that
after SAVE or REMOVE operations have been run the SAVE_CONFIG gcode
must be run to make the changes to persistent memory permanent.

### [smart_effector]

Several commands are available when a
[smart_effector config section](Config_Reference.md#smart_effector) is enabled.
Be sure to check the official documentation for the Smart Effector on the
[Duet3D Wiki](https://duet3d.dozuki.com/Wiki/Smart_effector_and_carriage_adapters_for_delta_printer)
before changing the Smart Effector parameters. Also check the
[probe calibration guide](Probe_Calibrate.md).

#### SET_SMART_EFFECTOR
`SET_SMART_EFFECTOR [SENSITIVITY=<sensitivity>] [ACCEL=<accel>]
[RECOVERY_TIME=<time>]`: Set the Smart Effector parameters. When
`SENSITIVITY` is specified, the respective value is written to the
SmartEffector EEPROM (requires `control_pin` to be provided).
Acceptable `<sensitivity>` values are 0..255, the default is 50. Lower
values require less nozzle contact force to trigger (but there is a
higher risk of false triggering due to vibrations during probing), and
higher values reduce false triggering (but require larger contact
force to trigger). Since the sensitivity is written to EEPROM, it is
preserved after the shutdown, and so it does not need to be configured
on every printer startup. `ACCEL` and `RECOVERY_TIME` allow to
override the corresponding parameters at run-time, see the
[config section](Config_Reference.md#smart_effector) of Smart Effector
for more info on those parameters.

#### RESET_SMART_EFFECTOR
`RESET_SMART_EFFECTOR`: Resets Smart Effector sensitivity to its factory
settings. Requires `control_pin` to be provided in the config section.

### [stepper_enable]

The stepper_enable module is automatically loaded.

#### SET_STEPPER_ENABLE
`SET_STEPPER_ENABLE STEPPER=<config_name> ENABLE=[0|1]`: Enable or
disable only the given stepper. This is a diagnostic and debugging
tool and must be used with care. Disabling an axis motor does not
reset the homing information. Manually moving a disabled stepper may
cause the machine to operate the motor outside of safe limits. This
can lead to damage to axis components, hot ends, and print surface.

### [temperature_fan]

The following command is available when a
[temperature_fan config section](Config_Reference.md#temperature_fan)
is enabled.

#### SET_TEMPERATURE_FAN_TARGET
`SET_TEMPERATURE_FAN_TARGET temperature_fan=<temperature_fan_name>
[target=<target_temperature>] [min_speed=<min_speed>]
[max_speed=<max_speed>]`: Sets the target temperature for a
temperature_fan. If a target is not supplied, it is set to the
specified temperature in the config file. If speeds are not supplied,
no change is applied.

### [tmcXXXX]

The following commands are available when any of the
[tmcXXXX config sections](Config_Reference.md#tmc-stepper-driver-configuration)
are enabled.

#### DUMP_TMC
`DUMP_TMC STEPPER=<name> [REGISTER=<name>]`: This command will read all TMC
driver registers and report their values. If a REGISTER is provided, only
the specified register will be dumped.

#### INIT_TMC
`INIT_TMC STEPPER=<name>`: This command will initialize the TMC
registers. Needed to re-enable the driver if power to the chip is
turned off then back on.

#### SET_TMC_CURRENT
`SET_TMC_CURRENT STEPPER=<name> CURRENT=<amps> HOLDCURRENT=<amps>`:
This will adjust the run and hold currents of the TMC driver.
`HOLDCURRENT` is not applicable to tmc2660 drivers.
When used on a driver which has the `globalscaler` field (tmc5160 and tmc2240),
if StealthChop2 is used, the stepper must be held at standstill for >130ms so
that the driver executes the AT#1 calibration.

#### SET_TMC_FIELD
`SET_TMC_FIELD STEPPER=<name> FIELD=<field> VALUE=<value> VELOCITY=<value>`:
This will alter the value of the specified register field of the TMC driver.
This command is intended for low-level diagnostics and debugging only
because changing the fields during run-time can lead to undesired and
potentially dangerous behavior of your printer. Permanent changes
should be made using the printer configuration file instead. No sanity
checks are performed for the given values.
A VELOCITY can also be specified instead of a VALUE. This velocity is
converted to the 20bit TSTEP based value representation. Only use the VELOCITY
argument for fields that represent velocities.

### [toolhead]

The toolhead module is automatically loaded.

#### SET_VELOCITY_LIMIT
`SET_VELOCITY_LIMIT [VELOCITY=<value>] [ACCEL=<value>]
[MINIMUM_CRUISE_RATIO=<value>] [SQUARE_CORNER_VELOCITY=<value>]`: This
command can alter the velocity limits that were specified in the
printer config file. See the
[printer config section](Config_Reference.md#printer) for a
description of each parameter.

### [tuning_tower]

The tuning_tower module is automatically loaded.

#### TUNING_TOWER
`TUNING_TOWER COMMAND=<command> PARAMETER=<name> START=<value>
[SKIP=<value>] [FACTOR=<value> [BAND=<value>]] | [STEP_DELTA=<value>
STEP_HEIGHT=<value>]`: A tool for tuning a parameter on each Z height
during a print. The tool will run the given `COMMAND` with the given
`PARAMETER` assigned to a value that varies with `Z` according to a
formula. Use `FACTOR` if you will use a ruler or calipers to measure
the Z height of the optimum value, or `STEP_DELTA` and `STEP_HEIGHT`
if the tuning tower model has bands of discrete values as is common
with temperature towers. If `SKIP=<value>` is specified, the tuning
process doesn't begin until Z height `<value>` is reached, and below
that the value will be set to `START`; in this case, the `z_height`
used in the formulas below is actually `max(z - skip, 0)`.  There are
three possible combinations of options:
- `FACTOR`: The value changes at a rate of `factor` per millimeter.
  The formula used is: `value = start + factor * z_height`. You can
  plug the optimum Z height directly into the formula to determine the
  optimum parameter value.
- `FACTOR` and `BAND`: The value changes at an average rate of
  `factor` per millimeter, but in discrete bands where the adjustment
  will only be made every `BAND` millimeters of Z height.
  The formula used is:
  `value = start + factor * ((floor(z_height / band) + .5) * band)`.
- `STEP_DELTA` and `STEP_HEIGHT`: The value changes by `STEP_DELTA`
  every `STEP_HEIGHT` millimeters. The formula used is:
  `value = start + step_delta * floor(z_height / step_height)`.
  You can simply count bands or read tuning tower labels to determine
  the optimum value.

### [virtual_sdcard]

Klipper supports the following standard G-Code commands if the
[virtual_sdcard config section](Config_Reference.md#virtual_sdcard) is
enabled:
- List SD card: `M20`
- Initialize SD card: `M21`
- Select SD file: `M23 <filename>`
- Start/resume SD print: `M24`
- Pause SD print: `M25`
- Set SD position: `M26 S<offset>`
- Report SD print status: `M27`

In addition, the following extended commands are available when the
"virtual_sdcard" config section is enabled.

#### SDCARD_PRINT_FILE
`SDCARD_PRINT_FILE FILENAME=<filename>`: Load a file and start SD
print.

#### SDCARD_RESET_FILE
`SDCARD_RESET_FILE`: Unload file and clear SD state.

### [z_thermal_adjust]

The following commands are available when the
[z_thermal_adjust config section](Config_Reference.md#z_thermal_adjust)
is enabled.

#### SET_Z_THERMAL_ADJUST
`SET_Z_THERMAL_ADJUST [ENABLE=<0:1>] [TEMP_COEFF=<value>] [REF_TEMP=<value>]`:
Enable or disable the Z thermal adjustment with `ENABLE`. Disabling does not
remove any adjustment already applied, but will freeze the current adjustment
value - this prevents potentially unsafe downward Z movement. Re-enabling can
potentially cause upward tool movement as the adjustment is updated and applied.
`TEMP_COEFF` allows run-time tuning of the adjustment temperature coefficient
(i.e. the `TEMP_COEFF` config parameter). `TEMP_COEFF` values are not saved to
the config. `REF_TEMP` manually overrides the reference temperature typically
set during homing (for use in e.g. non-standard homing routines) - will be reset
automatically upon homing.

### [z_tilt]

The following commands are available when the
[z_tilt config section](Config_Reference.md#z_tilt) is enabled.

#### Z_TILT_ADJUST
`Z_TILT_ADJUST [HORIZONTAL_MOVE_Z=<value>] [<probe_parameter>=<value>]`: This
command will probe the points specified in the config and then make independent
adjustments to each Z stepper to compensate for tilt. See the PROBE command for
details on the optional probe parameters. The optional `HORIZONTAL_MOVE_Z`
value overrides the `horizontal_move_z` option specified in the config file.

### [temperature_probe]

The following commands are available when a
[temperature_probe config section](Config_Reference.md#temperature_probe)
is enabled.

#### TEMPERATURE_PROBE_CALIBRATE
`TEMPERATURE_PROBE_CALIBRATE [PROBE=<probe name>] [TARGET=<value>] [STEP=<value>]`:
Initiates probe drift calibration for eddy current based probes.  The `TARGET`
is a target temperature for the last sample.  When the temperature recorded
during a sample exceeds the `TARGET` calibration will complete.  The `STEP`
parameter sets temperature delta (in C) between samples. After a sample has
been taken, this delta is used to schedule a call to `TEMPERATURE_PROBE_NEXT`.
The default `STEP` is 2.

#### TEMPERATURE_PROBE_NEXT
`TEMPERATURE_PROBE_NEXT`: After calibration has started this command is run to
take the next sample.  It is automatically scheduled to run when the delta
specified by `STEP` has been reached, however its also possible to manually run
this command to force a new sample.  This command is only available during
calibration.

#### TEMPERATURE_PROBE_COMPLETE:
`TEMPERATURE_PROBE_COMPLETE`:  Can be used to end calibration and save the
current result before the `TARGET` temperature is reached.  This command
is only available during calibration.

#### ABORT
`ABORT`:  Aborts the calibration process, discarding the current results.
This command is only available during drift calibration.

### TEMPERATURE_PROBE_ENABLE
`TEMPERATURE_PROBE_ENABLE ENABLE=[0|1]`: Sets temperature drift
compensation on or off. If ENABLE is set to 0, drift compensation
will be disabled, if set to 1 it is enabled.<|MERGE_RESOLUTION|>--- conflicted
+++ resolved
@@ -466,7 +466,6 @@
 config section). If MOTION_QUEUE is an empty string then the stepper
 will be desynchronized from all extruder movement.
 
-<<<<<<< HEAD
 #### SET_EXTRUDER_STEP_DISTANCE
 This command is deprecated and will be removed in the near future.
 
@@ -510,8 +509,6 @@
 handling is disabled.
 When no parameter is provided the current mixing gradient status is displayed.
 
-=======
->>>>>>> 9426485b
 ### [fan_generic]
 
 The following command is available when a
