--- conflicted
+++ resolved
@@ -132,25 +132,6 @@
         self.sync_to_extruder(ename)
         gcmd.respond_info("Extruder '%s' now syncing with '%s'"
                           % (self.name, ename))
-<<<<<<< HEAD
-    cmd_SET_E_STEP_DISTANCE_help = "Set extruder step distance"
-    def cmd_SET_E_STEP_DISTANCE(self, gcmd):
-        step_dist = gcmd.get_float('DISTANCE', None, above=0.)
-        if step_dist is not None:
-            rd, steps_per_rotation = self.stepper.get_rotation_distance()
-            self.set_rotation_distance(step_dist * steps_per_rotation)
-        else:
-            step_dist = self.stepper.get_step_dist()
-        gcmd.respond_info("Extruder '%s' step distance set to %0.6f"
-                          % (self.name, step_dist))
-    cmd_SYNC_STEPPER_TO_EXTRUDER_help = "Set extruder stepper"
-    def cmd_SYNC_STEPPER_TO_EXTRUDER(self, gcmd):
-        ename = gcmd.get('EXTRUDER')
-        self.sync_to_extruder(ename)
-        gcmd.respond_info("Extruder '%s' now syncing with '%s'"
-                          % (self.name, ename))
-=======
->>>>>>> 6d700502
 
 # Tracking for hotend heater, extrusion motion queue, and extruder stepper
 class PrinterExtruder:
