--- conflicted
+++ resolved
@@ -175,17 +175,9 @@
                 gcmd.respond_info("not changing temperature of current heater")
                 return
         else:
-<<<<<<< HEAD
-            extruder = current_extruder
-        heater = extruder.get_heater()
-        heater.set_temp(temp)
-        if wait and temp:
-            self.printer.lookup_object('heaters').wait_for_temperature(heater)
-=======
             extruder = self.printer.lookup_object('toolhead').get_extruder()
         pheaters = self.printer.lookup_object('heaters')
         pheaters.set_temperature(extruder.get_heater(), temp, wait)
->>>>>>> b5b2fe2d
     def cmd_M109(self, gcmd):
         # Set Extruder Temperature and Wait
         self.cmd_M104(gcmd, wait=True)
